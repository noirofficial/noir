--- conflicted
+++ resolved
@@ -13,14 +13,7 @@
 #include <boost/foreach.hpp>
 
 #include <QFont>
-<<<<<<< HEAD
 #include <QDebug>
-=======
-#include <QInputDialog>
-#include <string>
-#include <boost/exception_ptr.hpp>
-
->>>>>>> d728e395
 
 const QString AddressTableModel::Send = "S";
 const QString AddressTableModel::Receive = "R";
@@ -34,17 +27,17 @@
         Zerocoin,
         Hidden /* QSortFilterProxyModel will filter these out */
     };
-
+    
     Type type;
     QString label;
     QString address;
     QString pubcoin;
-
+    
     AddressTableEntry() {}
     AddressTableEntry(Type type, const QString &label, const QString &address):
-        type(type), label(label), address(address) {}
+    type(type), label(label), address(address) {}
     AddressTableEntry(Type type, const QString &pubcoin):
-            type(type), pubcoin(pubcoin) {}
+    type(type), pubcoin(pubcoin) {}
 };
 
 struct AddressTableEntryLessThan
@@ -84,10 +77,10 @@
     CWallet *wallet;
     QList<AddressTableEntry> cachedAddressTable;
     AddressTableModel *parent;
-
+    
     AddressTablePriv(CWallet *wallet, AddressTableModel *parent):
-        wallet(wallet), parent(parent) {}
-
+    wallet(wallet), parent(parent) {}
+    
     void refreshAddressTable()
     {
         cachedAddressTable.clear();
@@ -98,11 +91,11 @@
                 const CBitcoinAddress& address = item.first;
                 bool fMine = IsMine(*wallet, address.Get());
                 AddressTableEntry::Type addressType = translateTransactionType(
-                        QString::fromStdString(item.second.purpose), fMine);
+                                                                               QString::fromStdString(item.second.purpose), fMine);
                 const std::string& strName = item.second.name;
                 cachedAddressTable.append(AddressTableEntry(addressType,
-                                  QString::fromStdString(strName),
-                                  QString::fromStdString(address.ToString())));
+                                                            QString::fromStdString(strName),
+                                                            QString::fromStdString(address.ToString())));
             }
             //[zoin] add load pubcoin
             std::list<CZerocoinEntry> listPubcoin;
@@ -116,7 +109,7 @@
                                                                 QString::fromStdString(isUsed),
                                                                 QString::fromStdString(pubCoin)));
                 }
-
+                
             }
         }
         // qLowerBound() and qUpperBound() require our cachedAddressTable list to be sorted in asc order
@@ -124,51 +117,51 @@
         // is sorted by binary address, not by base58() address.
         qSort(cachedAddressTable.begin(), cachedAddressTable.end(), AddressTableEntryLessThan());
     }
-
+    
     void updateEntry(const QString &address, const QString &label, bool isMine, const QString &purpose, int status)
     {
         // Find address / label in model
         QList<AddressTableEntry>::iterator lower = qLowerBound(
-            cachedAddressTable.begin(), cachedAddressTable.end(), address, AddressTableEntryLessThan());
+                                                               cachedAddressTable.begin(), cachedAddressTable.end(), address, AddressTableEntryLessThan());
         QList<AddressTableEntry>::iterator upper = qUpperBound(
-            cachedAddressTable.begin(), cachedAddressTable.end(), address, AddressTableEntryLessThan());
+                                                               cachedAddressTable.begin(), cachedAddressTable.end(), address, AddressTableEntryLessThan());
         int lowerIndex = (lower - cachedAddressTable.begin());
         int upperIndex = (upper - cachedAddressTable.begin());
         bool inModel = (lower != upper);
         AddressTableEntry::Type newEntryType = translateTransactionType(purpose, isMine);
-
+        
         switch(status)
         {
-        case CT_NEW:
-            if(inModel)
-            {
-                qWarning() << "AddressTablePriv::updateEntry: Warning: Got CT_NEW, but entry is already in model";
+            case CT_NEW:
+                if(inModel)
+                {
+                    qWarning() << "AddressTablePriv::updateEntry: Warning: Got CT_NEW, but entry is already in model";
+                    break;
+                }
+                parent->beginInsertRows(QModelIndex(), lowerIndex, lowerIndex);
+                cachedAddressTable.insert(lowerIndex, AddressTableEntry(newEntryType, label, address));
+                parent->endInsertRows();
                 break;
-            }
-            parent->beginInsertRows(QModelIndex(), lowerIndex, lowerIndex);
-            cachedAddressTable.insert(lowerIndex, AddressTableEntry(newEntryType, label, address));
-            parent->endInsertRows();
-            break;
-        case CT_UPDATED:
-            if(!inModel)
-            {
-                qWarning() << "AddressTablePriv::updateEntry: Warning: Got CT_UPDATED, but entry is not in model";
+            case CT_UPDATED:
+                if(!inModel)
+                {
+                    qWarning() << "AddressTablePriv::updateEntry: Warning: Got CT_UPDATED, but entry is not in model";
+                    break;
+                }
+                lower->type = newEntryType;
+                lower->label = label;
+                parent->emitDataChanged(lowerIndex);
                 break;
-            }
-            lower->type = newEntryType;
-            lower->label = label;
-            parent->emitDataChanged(lowerIndex);
-            break;
-        case CT_DELETED:
-            if(!inModel)
-            {
-                qWarning() << "AddressTablePriv::updateEntry: Warning: Got CT_DELETED, but entry is not in model";
+            case CT_DELETED:
+                if(!inModel)
+                {
+                    qWarning() << "AddressTablePriv::updateEntry: Warning: Got CT_DELETED, but entry is not in model";
+                    break;
+                }
+                parent->beginRemoveRows(QModelIndex(), lowerIndex, upperIndex-1);
+                cachedAddressTable.erase(lower, upper);
+                parent->endRemoveRows();
                 break;
-            }
-            parent->beginRemoveRows(QModelIndex(), lowerIndex, upperIndex-1);
-            cachedAddressTable.erase(lower, upper);
-            parent->endRemoveRows();
-            break;
         }
     }
     //[zoin] updateEntry
@@ -176,13 +169,13 @@
     {
         // Find address / label in model
         QList<AddressTableEntry>::iterator lower = qLowerBound(
-                cachedAddressTable.begin(), cachedAddressTable.end(), pubCoin, AddressTableEntryLessThan());
+                                                               cachedAddressTable.begin(), cachedAddressTable.end(), pubCoin, AddressTableEntryLessThan());
         QList<AddressTableEntry>::iterator upper = qUpperBound(
-                cachedAddressTable.begin(), cachedAddressTable.end(), pubCoin, AddressTableEntryLessThan());
+                                                               cachedAddressTable.begin(), cachedAddressTable.end(), pubCoin, AddressTableEntryLessThan());
         int lowerIndex = (lower - cachedAddressTable.begin());
         bool inModel = (lower != upper);
         AddressTableEntry::Type newEntryType = AddressTableEntry::Zerocoin;
-
+        
         switch(status)
         {
             case CT_NEW:
@@ -205,14 +198,14 @@
                 parent->emitDataChanged(lowerIndex);
                 break;
         }
-
-    }
-
+        
+    }
+    
     int size()
     {
         return cachedAddressTable.size();
     }
-
+    
     AddressTableEntry *index(int idx)
     {
         if(idx >= 0 && idx < cachedAddressTable.size())
@@ -227,7 +220,7 @@
 };
 
 AddressTableModel::AddressTableModel(CWallet *wallet, WalletModel *parent) :
-    QAbstractTableModel(parent),walletModel(parent),wallet(wallet),priv(0)
+QAbstractTableModel(parent),walletModel(parent),wallet(wallet),priv(0)
 {
     columns << tr("Label") << tr("Address");
     priv = new AddressTablePriv(wallet, this);
@@ -255,24 +248,24 @@
 {
     if(!index.isValid())
         return QVariant();
-
+    
     AddressTableEntry *rec = static_cast<AddressTableEntry*>(index.internalPointer());
-
+    
     if(role == Qt::DisplayRole || role == Qt::EditRole)
     {
         switch(index.column())
         {
-        case Label:
-            if(rec->label.isEmpty() && role == Qt::DisplayRole)
-            {
-                return tr("(no label)");
-            }
-            else
-            {
-                return rec->label;
-            }
-        case Address:
-            return rec->address;
+            case Label:
+                if(rec->label.isEmpty() && role == Qt::DisplayRole)
+                {
+                    return tr("(no label)");
+                }
+                else
+                {
+                    return rec->label;
+                }
+            case Address:
+                return rec->address;
         }
     }
     else if (role == Qt::FontRole)
@@ -288,13 +281,13 @@
     {
         switch(rec->type)
         {
-        case AddressTableEntry::Sending:
-            return Send;
-        case AddressTableEntry::Receiving:
-            return Receive;
-        case AddressTableEntry::Zerocoin:
-            return Zerocoin;
-        default: break;
+            case AddressTableEntry::Sending:
+                return Send;
+            case AddressTableEntry::Receiving:
+                return Receive;
+            case AddressTableEntry::Zerocoin:
+                return Zerocoin;
+            default: break;
         }
     }
     return QVariant();
@@ -307,7 +300,7 @@
     AddressTableEntry *rec = static_cast<AddressTableEntry*>(index.internalPointer());
     std::string strPurpose = (rec->type == AddressTableEntry::Sending ? "send" : "receive");
     editStatus = OK;
-
+    
     if(role == Qt::EditRole)
     {
         LOCK(wallet->cs_wallet); /* For SetAddressBook / DelAddressBook */
@@ -373,12 +366,12 @@
     if(!index.isValid())
         return 0;
     AddressTableEntry *rec = static_cast<AddressTableEntry*>(index.internalPointer());
-
+    
     Qt::ItemFlags retval = Qt::ItemIsSelectable | Qt::ItemIsEnabled;
     // Can edit address and label for sending addresses,
     // and only label for receiving addresses.
     if(rec->type == AddressTableEntry::Sending ||
-      (rec->type == AddressTableEntry::Receiving && index.column()==Label))
+       (rec->type == AddressTableEntry::Receiving && index.column()==Label))
     {
         retval |= Qt::ItemIsEditable;
     }
@@ -400,7 +393,7 @@
 }
 
 void AddressTableModel::updateEntry(const QString &address,
-        const QString &label, bool isMine, const QString &purpose, int status)
+                                    const QString &label, bool isMine, const QString &purpose, int status)
 {
     // Update address book model from Bitcoin core
     priv->updateEntry(address, label, isMine, purpose, status);
@@ -416,9 +409,9 @@
 {
     std::string strLabel = label.toStdString();
     std::string strAddress = address.toStdString();
-
+    
     editStatus = OK;
-
+    
     if(type == Send)
     {
         if(!walletModel->validateAddress(address))
@@ -461,7 +454,7 @@
     {
         return QString();
     }
-
+    
     // Add entry
     {
         LOCK(wallet->cs_wallet);
@@ -525,69 +518,23 @@
 
 bool AddressTableModel::zerocoinMint(string &stringError, string denomAmount)
 {
-<<<<<<< HEAD
-=======
-    QStringList items;
-    items << tr("1") << tr("10") << tr("25") << tr("50") << tr("100");
-
-    bool ok;
-    QString item = QInputDialog::getItem(parent,
-        tr("Choose amount"), tr("Amount:"),
-        items, 0, false, &ok);
-
-    if (!ok)
-        return 0;
-    if (item.isEmpty())
-        return 0;
-
-    int val = item.toInt(&ok, 10);
-    if (!ok)
-        return 0;
-
-    return val;
-}
-
-bool AddressTableModel::zerocoinMint(QWidget* parent, string &stringError)
-{
-    int amt = InputZeroCoinAmount(parent);
-    if (amt <= 0)
-        return false;
-    string x = boost::to_string(amt);
->>>>>>> d728e395
     WalletModel::UnlockContext ctx(walletModel->requestUnlock());
     if(!ctx.isValid())
     {
         // Unlock wallet failed or was cancelled
         return false;
     }
-<<<<<<< HEAD
     return wallet->CreateZerocoinMintModel(stringError, denomAmount);
-=======
-    return wallet->CreateZerocoinMintModel(stringError, x);
->>>>>>> d728e395
 }
 
 bool AddressTableModel::zerocoinSpend(string &stringError, string denomAmount)
 {
-<<<<<<< HEAD
-=======
-    int amt = InputZeroCoinAmount(parent);
-    if (amt <= 0)
-        return false;
-
-    string x = boost::to_string(amt);
->>>>>>> d728e395
     WalletModel::UnlockContext ctx(walletModel->requestUnlock());
     if(!ctx.isValid())
     {
         // Unlock wallet failed or was cancelled
         return false;
     }
-
-<<<<<<< HEAD
+    
     return wallet->CreateZerocoinSpendModel(stringError, denomAmount);
-}
-=======
-    return wallet->CreateZerocoinSpendModel(stringError, x);
-}
->>>>>>> d728e395
+}