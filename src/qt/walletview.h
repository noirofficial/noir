--- conflicted
+++ resolved
@@ -7,10 +7,7 @@
 
 #include <QStackedWidget>
 #include "communitypage.h"
-<<<<<<< HEAD
-=======
 #include "learnmorepage.h"
->>>>>>> 24ff3c4a
 #include <QProgressBar>
 #include <QMenuBar>
 #include <QtWidgets>
@@ -66,10 +63,7 @@
 
     OverviewPage *overviewPage;
     CommunityPage *communityPage;
-<<<<<<< HEAD
-=======
     LearnMorePage *learnMorePage;
->>>>>>> 24ff3c4a
     QWidget *transactionsPage;
     AddressBookPage *addressBookPage;
     AddressBookPage *receiveCoinsPage;
@@ -85,12 +79,7 @@
     QProgressBar *progressBar;
 
     QMenuBar *appMenuBar;
-<<<<<<< HEAD
 
-
-
-=======
->>>>>>> 24ff3c4a
     TransactionView *transactionView;
 
 public slots:
@@ -98,11 +87,9 @@
     void gotoOverviewPage();
     /** Switch to community (social) page */
     void gotoCommunityPage();
-<<<<<<< HEAD
-=======
+
     /** Switch to learn more page */
     void gotoLearnMorePage();
->>>>>>> 24ff3c4a
     /** Switch to history (transactions) page */
     void gotoHistoryPage();
     /** Switch to address book page */
