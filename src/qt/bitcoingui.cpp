/*
 * Qt4 bitcoin GUI.
 *
 * W.J. van der Laan 2011-2012
 * The Bitcoin Developers 2011-2012
 */

#include <QApplication>

#include "bitcoingui.h"

#include "transactiontablemodel.h"
#include "optionsdialog.h"
#include "aboutdialog.h"
#include "clientmodel.h"
#include "walletmodel.h"
#include "walletframe.h"
#include "optionsmodel.h"
#include "transactiondescdialog.h"
#include "bitcoinunits.h"
#include "guiconstants.h"
#include "notificator.h"
#include "guiutil.h"
#include "rpcconsole.h"
#include "ui_interface.h"
#include "wallet.h"
#include "init.h"

#ifdef Q_OS_MAC
#include "macdockiconhandler.h"
#endif

#include <QMenuBar>
#include <QMenu>
#include <QIcon>
#include <QVBoxLayout>
#include <QToolBar>
#include <QStatusBar>
#include <QLabel>
#include <QMessageBox>
#include <QProgressBar>
#include <QStackedWidget>
#include <QDateTime>
#include <QMovie>
#include <QTimer>
#include <QDragEnterEvent>
#if QT_VERSION < 0x050000
#include <QUrl>
#endif
#include <QMimeData>
#include <QStyle>
#include <QSettings>
#include <QDesktopWidget>
#include <QListWidget>

#include <iostream>

const QString BitcoinGUI::DEFAULT_WALLET = "~Default";

BitcoinGUI::BitcoinGUI(QWidget *parent) :
    QMainWindow(parent),
    clientModel(0),
    encryptWalletAction(0),
    changePassphraseAction(0),
    aboutQtAction(0),
    trayIcon(0),
    notificator(0),
    rpcConsole(0),
    prevBlocks(0)
{
    restoreWindowGeometry();
    setWindowTitle(tr("Zoin") + " - " + tr("Wallet"));
  //  this->setStyleSheet("background-color: rgb(164, 221, 237);");
    this->setStyleSheet("background-color: rgb(249, 249, 249);");
  //  setStyleSheet("background-color: rgb(164, 221, 237);");
  //  setStyleSheet("background-color: rgb(24, 28, 74);");
#ifndef Q_OS_MAC
    QApplication::setWindowIcon(QIcon(":icons/bitcoin"));
    setWindowIcon(QIcon(":icons/bitcoin"));
#else
    setUnifiedTitleAndToolBarOnMac(true);
    QApplication::setAttribute(Qt::AA_DontShowIconsInMenus);
#endif
    // Create wallet frame and make it the central widget
    walletFrame = new WalletFrame(this);
    setCentralWidget(walletFrame);

    // Accept D&D of URIs
    setAcceptDrops(true);

    // Create actions for the toolbar, menu bar and tray/dock icon
    // Needs walletFrame to be initialized
    createActions();

    // Create application menu bar
    createMenuBar();

    // Create the toolbars
    createToolBars();

    // Create system tray icon and notification
    createTrayIcon();

    // Create status bar
    statusBar();

    // Status bar notification icons
    QFrame *frameBlocks = new QFrame();    
    frameBlocks->setContentsMargins(0,0,0,0);
    frameBlocks->setMinimumWidth(56);
    frameBlocks->setMaximumWidth(56);
    QHBoxLayout *frameBlocksLayout = new QHBoxLayout(frameBlocks);
    frameBlocksLayout->setContentsMargins(3,0,3,0);
    frameBlocksLayout->setSpacing(3);
    labelEncryptionIcon = new QLabel();
    labelConnectionsIcon = new QLabel();
    labelBlocksIcon = new QLabel();
    frameBlocksLayout->addStretch();
    frameBlocksLayout->addWidget(labelEncryptionIcon);
    frameBlocksLayout->addStretch();
    frameBlocksLayout->addWidget(labelConnectionsIcon);
    frameBlocksLayout->addStretch();
    frameBlocksLayout->addWidget(labelBlocksIcon);
    frameBlocksLayout->addStretch();

    // Progress bar and label for blocks download
    progressBarLabel = new QLabel();
    progressBarLabel->setVisible(false);
    progressBar = new QProgressBar();
    progressBar->setAlignment(Qt::AlignCenter);
    progressBar->setVisible(false);

    // Override style sheet for progress bar for styles that have a segmented progress bar,
    // as they make the text unreadable (workaround for issue #1071)
    // See https://qt-project.org/doc/qt-4.8/gallery.html
    QString curStyle = QApplication::style()->metaObject()->className();
    if(curStyle == "QWindowsStyle" || curStyle == "QWindowsXPStyle")
    {
        progressBar->setStyleSheet("QProgressBar { background-color: #e8e8e8; border: 1px solid grey; border-radius: 7px; padding: 1px; text-align: center; } QProgressBar::chunk { background: QLinearGradient(x1: 0, y1: 0, x2: 1, y2: 0, stop: 0 #FF8000, stop: 1 orange); border-radius: 7px; margin: 0px; }");
    }
    QLabel *spacer = new QLabel(); // fake spacer
    statusBar()->addWidget(spacer);
    statusBar()->addPermanentWidget(progressBarLabel);
    statusBar()->addPermanentWidget(progressBar,1);
    statusBar()->addPermanentWidget(frameBlocks);

    syncIconMovie = new QMovie(":/movies/update_spinner", "mng", this);

    rpcConsole = new RPCConsole(this);
    connect(openRPCConsoleAction, SIGNAL(triggered()), rpcConsole, SLOT(show()));
    // prevents an oben debug window from becoming stuck/unusable on client shutdown
    connect(quitAction, SIGNAL(triggered()), rpcConsole, SLOT(hide()));

    // Install event filter to be able to catch status tip events (QEvent::StatusTip)
    this->installEventFilter(this);

    // Initially wallet actions should be disabled
    setWalletActionsEnabled(false);
}

BitcoinGUI::~BitcoinGUI()
{
    saveWindowGeometry();
    if(trayIcon) // Hide tray icon, as deleting will let it linger until quit (on Ubuntu)
        trayIcon->hide();
#ifdef Q_OS_MAC
    delete appMenuBar;
    MacDockIconHandler::instance()->setMainWindow(NULL);
#endif
}

void BitcoinGUI::createActions()
{
    QActionGroup *tabGroup = new QActionGroup(this);   

    overviewAction = new QAction(QIcon(":/icons/overview"), tr("&Overview"), this);
    overviewAction->setStatusTip(tr("Show general overview of wallet"));
    overviewAction->setToolTip(overviewAction->statusTip());
    overviewAction->setCheckable(true);
    overviewAction->setShortcut(QKeySequence(Qt::ALT + Qt::Key_1));  
    tabGroup->addAction(overviewAction);

    sendCoinsAction = new QAction(QIcon(":/icons/send"), tr("&Send"), this);
    sendCoinsAction->setStatusTip(tr("Send coins to a zoin address"));
    sendCoinsAction->setToolTip(sendCoinsAction->statusTip());
    sendCoinsAction->setCheckable(true);
    sendCoinsAction->setShortcut(QKeySequence(Qt::ALT + Qt::Key_2));
    tabGroup->addAction(sendCoinsAction);

    receiveCoinsAction = new QAction(QIcon(":/icons/receiving_addresses"), tr("&Receive"), this);
    receiveCoinsAction->setStatusTip(tr("Show the list of addresses for receiving payments"));
    receiveCoinsAction->setToolTip(receiveCoinsAction->statusTip());
    receiveCoinsAction->setCheckable(true);
    receiveCoinsAction->setShortcut(QKeySequence(Qt::ALT + Qt::Key_3));
    tabGroup->addAction(receiveCoinsAction);

    zerocoinAction = new QAction(QIcon(":/icons/zerocoin"), tr("&Zerocoin"), this);
    zerocoinAction->setStatusTip(tr("Show the list of public coin that have been minted"));
    zerocoinAction->setToolTip(zerocoinAction->statusTip());
    zerocoinAction->setCheckable(true);
    zerocoinAction->setShortcut(QKeySequence(Qt::ALT + Qt::Key_4));
    tabGroup->addAction(zerocoinAction);
	
    historyAction = new QAction(QIcon(":/icons/history"), tr("&Transactions"), this);
    historyAction->setStatusTip(tr("Browse transaction history"));
    historyAction->setToolTip(historyAction->statusTip());
    historyAction->setCheckable(true);
    historyAction->setShortcut(QKeySequence(Qt::ALT + Qt::Key_5));
    tabGroup->addAction(historyAction);

    addressBookAction = new QAction(QIcon(":/icons/address-book"), tr("&Addresses"), this);
    addressBookAction->setStatusTip(tr("Edit the list of stored addresses and labels"));
    addressBookAction->setToolTip(addressBookAction->statusTip());
    addressBookAction->setCheckable(true);
    addressBookAction->setShortcut(QKeySequence(Qt::ALT + Qt::Key_6));
    tabGroup->addAction(addressBookAction);

<<<<<<< HEAD
=======
    zerocoinAction = new QAction(QIcon(":/icons/zerocoin"), tr("&Zerocoin"), this);
    zerocoinAction->setStatusTip(tr("Show the list of public coin that have been minted"));
    zerocoinAction->setToolTip(zerocoinAction->statusTip());
    zerocoinAction->setCheckable(true);
    zerocoinAction->setShortcut(QKeySequence(Qt::ALT + Qt::Key_6));
    tabGroup->addAction(zerocoinAction);



    communityAction = new QAction(QIcon(":/icons/masternode"), tr("Community"), this);
    communityAction->setStatusTip(tr("Coming soon"));
    communityAction->setToolTip(communityAction->statusTip());
    communityAction->setCheckable(true);
    communityAction->setEnabled(false);
    tabGroup->addAction(communityAction);

    masterNodeAction = new QAction(QIcon(":/icons/masternode"), tr("Master Node"), this);
    masterNodeAction->setStatusTip(tr("Coming soon"));
    masterNodeAction->setToolTip(masterNodeAction->statusTip());
    masterNodeAction->setCheckable(true);
    masterNodeAction->setEnabled(false);
    tabGroup->addAction(masterNodeAction);

    voteAction = new QAction(QIcon(":/icons/vote_up"), tr("Vote"), this);
    voteAction->setStatusTip(tr("Coming soon"));
    voteAction->setToolTip(voteAction->statusTip());
    voteAction->setCheckable(true);
    voteAction->setEnabled(false);
    tabGroup->addAction(voteAction);




>>>>>>> 72730e2d
    connect(overviewAction, SIGNAL(triggered()), this, SLOT(showNormalIfMinimized()));
    connect(overviewAction, SIGNAL(triggered()), this, SLOT(gotoOverviewPage()));
    connect(sendCoinsAction, SIGNAL(triggered()), this, SLOT(showNormalIfMinimized()));
    connect(sendCoinsAction, SIGNAL(triggered()), this, SLOT(gotoSendCoinsPage()));
    connect(receiveCoinsAction, SIGNAL(triggered()), this, SLOT(showNormalIfMinimized()));
    connect(receiveCoinsAction, SIGNAL(triggered()), this, SLOT(gotoReceiveCoinsPage()));
    connect(historyAction, SIGNAL(triggered()), this, SLOT(showNormalIfMinimized()));
    connect(historyAction, SIGNAL(triggered()), this, SLOT(gotoHistoryPage()));
    connect(addressBookAction, SIGNAL(triggered()), this, SLOT(showNormalIfMinimized()));
    connect(addressBookAction, SIGNAL(triggered()), this, SLOT(gotoAddressBookPage()));    
    connect(zerocoinAction, SIGNAL(triggered()), this, SLOT(showNormalIfMinimized()));
    connect(zerocoinAction, SIGNAL(triggered()), this, SLOT(gotoZerocoinPage()));

    quitAction = new QAction(QIcon(":/icons/quit"), tr("E&xit"), this);
    quitAction->setStatusTip(tr("Quit application"));
    quitAction->setShortcut(QKeySequence(Qt::CTRL + Qt::Key_Q));
    quitAction->setMenuRole(QAction::QuitRole);
    aboutAction = new QAction(QIcon(":/icons/bitcoin"), tr("&About Zoin"), this);
    aboutAction->setStatusTip(tr("Show information about Zoin"));
    aboutAction->setMenuRole(QAction::AboutRole);
    aboutQtAction = new QAction(QIcon(":/trolltech/qmessagebox/images/qtlogo-64.png"), tr("About &Qt"), this);
    aboutQtAction->setStatusTip(tr("Show information about Qt"));
    aboutQtAction->setMenuRole(QAction::AboutQtRole);
    optionsAction = new QAction(QIcon(":/icons/options"), tr("&Options..."), this);
    optionsAction->setStatusTip(tr("Modify configuration options for Zoin"));
    optionsAction->setMenuRole(QAction::PreferencesRole);
    toggleHideAction = new QAction(QIcon(":/icons/bitcoin"), tr("&Show / Hide"), this);
    toggleHideAction->setStatusTip(tr("Show or hide the main Window"));

    encryptWalletAction = new QAction(QIcon(":/icons/lock_closed"), tr("&Encrypt Wallet..."), this);
    encryptWalletAction->setStatusTip(tr("Encrypt the private keys that belong to your wallet"));
    encryptWalletAction->setCheckable(true);
    backupWalletAction = new QAction(QIcon(":/icons/filesave"), tr("&Backup Wallet..."), this);
    backupWalletAction->setStatusTip(tr("Backup wallet to another location"));
    changePassphraseAction = new QAction(QIcon(":/icons/key"), tr("&Change Passphrase..."), this);
    changePassphraseAction->setStatusTip(tr("Change the passphrase used for wallet encryption"));
    signMessageAction = new QAction(QIcon(":/icons/edit"), tr("Sign &message..."), this);
    signMessageAction->setStatusTip(tr("Sign messages with your Zoin addresses to prove you own them"));
    verifyMessageAction = new QAction(QIcon(":/icons/transaction_0"), tr("&Verify message..."), this);
    verifyMessageAction->setStatusTip(tr("Verify messages to ensure they were signed with specified Zoin addresses"));

    openRPCConsoleAction = new QAction(QIcon(":/icons/debugwindow"), tr("&Debug window"), this);
    openRPCConsoleAction->setStatusTip(tr("Open debugging and diagnostic console"));

    connect(quitAction, SIGNAL(triggered()), qApp, SLOT(quit()));
    connect(aboutAction, SIGNAL(triggered()), this, SLOT(aboutClicked()));
    connect(aboutQtAction, SIGNAL(triggered()), qApp, SLOT(aboutQt()));
    connect(optionsAction, SIGNAL(triggered()), this, SLOT(optionsClicked()));
    connect(toggleHideAction, SIGNAL(triggered()), this, SLOT(toggleHidden()));
    connect(encryptWalletAction, SIGNAL(triggered(bool)), walletFrame, SLOT(encryptWallet(bool)));
    connect(backupWalletAction, SIGNAL(triggered()), walletFrame, SLOT(backupWallet()));
    connect(changePassphraseAction, SIGNAL(triggered()), walletFrame, SLOT(changePassphrase()));
    connect(signMessageAction, SIGNAL(triggered()), this, SLOT(gotoSignMessageTab()));
    connect(verifyMessageAction, SIGNAL(triggered()), this, SLOT(gotoVerifyMessageTab()));

}

void BitcoinGUI::createMenuBar()
{
#ifdef Q_OS_MAC
    // Create a decoupled menu bar on Mac which stays even if the window is closed
    appMenuBar = new QMenuBar();
# else
    // Get the main window's menu bar on other platforms
    appMenuBar = menuBar();
#endif

    // Configure the menus
    QMenu *file = appMenuBar->addMenu(tr("&File"));
    file->addAction(backupWalletAction);
    file->addAction(signMessageAction);
    file->addAction(verifyMessageAction);
    file->addSeparator();
    file->addAction(quitAction);

    QMenu *settings = appMenuBar->addMenu(tr("&Settings"));
    settings->addAction(encryptWalletAction);
    settings->addAction(changePassphraseAction);
    settings->addSeparator();
    settings->addAction(optionsAction);

    QMenu *help = appMenuBar->addMenu(tr("&Help"));
    help->addAction(openRPCConsoleAction);
    help->addSeparator();
    help->addAction(aboutAction);
    help->addAction(aboutQtAction);
}

void BitcoinGUI::createToolBars()
{
    QToolBar *toolbar = addToolBar(tr("Tabs toolbar"));

    toolbar->setOrientation(Qt::Vertical);
    toolbar->addSeparator();
    addToolBar(Qt::LeftToolBarArea, toolbar);
    toolbar->setToolButtonStyle(Qt::ToolButtonTextBesideIcon);
    QLabel* label = new QLabel();
    QPixmap *p=new QPixmap(":/icons/zoin_logo"); // load pixmap
    label->setPixmap(p->scaled(50,50,Qt::KeepAspectRatio));
    label->setStyleSheet("background: white;");
    toolbar->addWidget(label);   
    toolbar->addAction(overviewAction);
    toolbar->addAction(sendCoinsAction);
    toolbar->addAction(receiveCoinsAction);
    toolbar->addAction(zerocoinAction);
    toolbar->addAction(historyAction);
    toolbar->addAction(addressBookAction);    
    toolbar->addAction(communityAction);
    toolbar->addAction(masterNodeAction);
    toolbar->addAction(voteAction);

    QLayout* lay = toolbar->layout();
    for(int i = 0; i < lay->count(); ++i) {
          lay->itemAt(i)->setAlignment(Qt::AlignLeft);
    }
     // lay->setContentsMargins(50,0,50,0); // Here you set the spacing

    toolbar->setStyleSheet("QToolBar { background: white; spacing:15px;}" "QToolButton {background : white;}" "QToolButton:checked {color:blue}");
    toolbar->setFixedWidth(150);
}

void BitcoinGUI::setClientModel(ClientModel *clientModel)
{
    this->clientModel = clientModel;
    if(clientModel)
    {
        // Replace some strings and icons, when using the testnet
        if(clientModel->isTestNet())
        {
            setWindowTitle(windowTitle() + QString(" ") + tr("[testnet]"));
#ifndef Q_OS_MAC
            QApplication::setWindowIcon(QIcon(":icons/bitcoin_testnet"));
            setWindowIcon(QIcon(":icons/bitcoin_testnet"));
#else
            MacDockIconHandler::instance()->setIcon(QIcon(":icons/bitcoin_testnet"));
#endif
            if(trayIcon)
            {
                // Just attach " [testnet]" to the existing tooltip
                trayIcon->setToolTip(trayIcon->toolTip() + QString(" ") + tr("[testnet]"));
                trayIcon->setIcon(QIcon(":/icons/toolbar_testnet"));
            }

            toggleHideAction->setIcon(QIcon(":/icons/toolbar_testnet"));
            aboutAction->setIcon(QIcon(":/icons/toolbar_testnet"));
        }

        // Create system tray menu (or setup the dock menu) that late to prevent users from calling actions,
        // while the client has not yet fully loaded
        createTrayIconMenu();

        // Keep up to date with client
        setNumConnections(clientModel->getNumConnections());
        connect(clientModel, SIGNAL(numConnectionsChanged(int)), this, SLOT(setNumConnections(int)));

        setNumBlocks(clientModel->getNumBlocks(), clientModel->getNumBlocksOfPeers());
        connect(clientModel, SIGNAL(numBlocksChanged(int,int)), this, SLOT(setNumBlocks(int,int)));

        // Receive and report messages from network/worker thread
        connect(clientModel, SIGNAL(message(QString,QString,unsigned int)), this, SLOT(message(QString,QString,unsigned int)));

        rpcConsole->setClientModel(clientModel);
        walletFrame->setClientModel(clientModel);
    }
}

bool BitcoinGUI::addWallet(const QString& name, WalletModel *walletModel)
{
    setWalletActionsEnabled(true);
    return walletFrame->addWallet(name, walletModel);
}

bool BitcoinGUI::setCurrentWallet(const QString& name)
{
    return walletFrame->setCurrentWallet(name);
}

void BitcoinGUI::removeAllWallets()
{
    setWalletActionsEnabled(false);
    walletFrame->removeAllWallets();
}

void BitcoinGUI::setWalletActionsEnabled(bool enabled)
{
    overviewAction->setEnabled(enabled);
    sendCoinsAction->setEnabled(enabled);
    receiveCoinsAction->setEnabled(enabled);
    historyAction->setEnabled(enabled);
    encryptWalletAction->setEnabled(enabled);
    backupWalletAction->setEnabled(enabled);
    changePassphraseAction->setEnabled(enabled);
    signMessageAction->setEnabled(enabled);
    verifyMessageAction->setEnabled(enabled);
    addressBookAction->setEnabled(enabled);
    zerocoinAction->setEnabled(enabled);

}

void BitcoinGUI::createTrayIcon()
{
#ifndef Q_OS_MAC
    trayIcon = new QSystemTrayIcon(this);

    trayIcon->setToolTip(tr("Zoin client"));
    trayIcon->setIcon(QIcon(":/icons/toolbar"));
    trayIcon->show();
#endif

    notificator = new Notificator(QApplication::applicationName(), trayIcon);
}

void BitcoinGUI::createTrayIconMenu()
{
    QMenu *trayIconMenu;
#ifndef Q_OS_MAC
    // return if trayIcon is unset (only on non-Mac OSes)
    if (!trayIcon)
        return;

    trayIconMenu = new QMenu(this);
    trayIcon->setContextMenu(trayIconMenu);

    connect(trayIcon, SIGNAL(activated(QSystemTrayIcon::ActivationReason)),
            this, SLOT(trayIconActivated(QSystemTrayIcon::ActivationReason)));
#else
    // Note: On Mac, the dock icon is used to provide the tray's functionality.
    MacDockIconHandler *dockIconHandler = MacDockIconHandler::instance();
    dockIconHandler->setMainWindow((QMainWindow *)this);
    trayIconMenu = dockIconHandler->dockMenu();
#endif

    // Configuration of the tray icon (or dock icon) icon menu
    trayIconMenu->addAction(toggleHideAction);
    trayIconMenu->addSeparator();
    trayIconMenu->addAction(sendCoinsAction);
    trayIconMenu->addAction(receiveCoinsAction);
    trayIconMenu->addSeparator();
    trayIconMenu->addAction(signMessageAction);
    trayIconMenu->addAction(verifyMessageAction);
    trayIconMenu->addSeparator();
    trayIconMenu->addAction(optionsAction);
    trayIconMenu->addAction(openRPCConsoleAction);
#ifndef Q_OS_MAC // This is built-in on Mac
    trayIconMenu->addSeparator();
    trayIconMenu->addAction(quitAction);
#endif
}

#ifndef Q_OS_MAC
void BitcoinGUI::trayIconActivated(QSystemTrayIcon::ActivationReason reason)
{
    if(reason == QSystemTrayIcon::Trigger)
    {
        // Click on system tray icon triggers show/hide of the main window
        toggleHideAction->trigger();
    }
}
#endif

void BitcoinGUI::saveWindowGeometry()
{
    QSettings settings;
    settings.setValue("nWindowPos", pos());
    settings.setValue("nWindowSize", size());
}

void BitcoinGUI::restoreWindowGeometry()
{
    QSettings settings;
    QPoint pos = settings.value("nWindowPos").toPoint();
    QSize size = settings.value("nWindowSize", QSize(850, 550)).toSize();
    if (!pos.x() && !pos.y())
    {
        QRect screen = QApplication::desktop()->screenGeometry();
        pos.setX((screen.width()-size.width())/2);
        pos.setY((screen.height()-size.height())/2);
    }
    resize(size);
    move(pos);
}

void BitcoinGUI::optionsClicked()
{
    if(!clientModel || !clientModel->getOptionsModel())
        return;
    OptionsDialog dlg;
    dlg.setModel(clientModel->getOptionsModel());
    dlg.exec();
}

void BitcoinGUI::aboutClicked()
{
    AboutDialog dlg;
    dlg.setModel(clientModel);
    dlg.exec();
}

void BitcoinGUI::gotoOverviewPage()
{
    if (walletFrame) walletFrame->gotoOverviewPage();
}

void BitcoinGUI::gotoHistoryPage()
{
    if (walletFrame) walletFrame->gotoHistoryPage();
}

void BitcoinGUI::gotoAddressBookPage()
{
    if (walletFrame) walletFrame->gotoAddressBookPage();
}

void BitcoinGUI::gotoReceiveCoinsPage()
{
    if (walletFrame) walletFrame->gotoReceiveCoinsPage();
}

void BitcoinGUI::gotoZerocoinPage()
{
    if (walletFrame) walletFrame->gotoZerocoinPage();
}

void BitcoinGUI::gotoSendCoinsPage(QString addr)
{
    if (walletFrame) walletFrame->gotoSendCoinsPage(addr);
}

void BitcoinGUI::gotoSignMessageTab(QString addr)
{
    if (walletFrame) walletFrame->gotoSignMessageTab(addr);
}

void BitcoinGUI::gotoVerifyMessageTab(QString addr)
{
    if (walletFrame) walletFrame->gotoVerifyMessageTab(addr);
}

void BitcoinGUI::setNumConnections(int count)
{
    QString icon;
    switch(count)
    {
    case 0: icon = ":/icons/connect_0"; break;
    case 1: case 2: case 3: icon = ":/icons/connect_1"; break;
    case 4: case 5: case 6: icon = ":/icons/connect_2"; break;
    case 7: case 8: case 9: icon = ":/icons/connect_3"; break;
    default: icon = ":/icons/connect_4"; break;
    }
    labelConnectionsIcon->setPixmap(QIcon(icon).pixmap(STATUSBAR_ICONSIZE,STATUSBAR_ICONSIZE));
    labelConnectionsIcon->setToolTip(tr("%n active connection(s) to zoin network", "", count));
}

void BitcoinGUI::setNumBlocks(int count, int nTotalBlocks)
{
    // Prevent orphan statusbar messages (e.g. hover Quit in main menu, wait until chain-sync starts -> garbelled text)
    statusBar()->clearMessage();

    // Acquire current block source
    enum BlockSource blockSource = clientModel->getBlockSource();
    switch (blockSource) {
        case BLOCK_SOURCE_NETWORK:
            progressBarLabel->setText(tr("Synchronizing with network..."));
            break;
        case BLOCK_SOURCE_DISK:
            progressBarLabel->setText(tr("Importing blocks from disk..."));
            break;
        case BLOCK_SOURCE_REINDEX:
            progressBarLabel->setText(tr("Reindexing blocks on disk..."));
            break;
        case BLOCK_SOURCE_NONE:
            // Case: not Importing, not Reindexing and no network connection
            progressBarLabel->setText(tr("No block source available..."));
            break;
    }

    QString tooltip;

    QDateTime lastBlockDate = clientModel->getLastBlockDate();
    QDateTime currentDate = QDateTime::currentDateTime();
    int secs = lastBlockDate.secsTo(currentDate);

    if(count < nTotalBlocks)
    {
        tooltip = tr("Processed %1 of %2 (estimated) blocks of transaction history.").arg(count).arg(nTotalBlocks);
    }
    else
    {
        tooltip = tr("Processed %1 blocks of transaction history.").arg(count);
    }

    // Set icon state: spinning if catching up, tick otherwise
    if(secs < 90*60 && count >= nTotalBlocks)
    {
        tooltip = tr("Up to date") + QString(".<br>") + tooltip;
        labelBlocksIcon->setPixmap(QIcon(":/icons/synced").pixmap(STATUSBAR_ICONSIZE, STATUSBAR_ICONSIZE));

        walletFrame->showOutOfSyncWarning(false);

        progressBarLabel->setVisible(false);
        progressBar->setVisible(false);
    }
    else
    {
        // Represent time from last generated block in human readable text
        QString timeBehindText;
        if(secs < 48*60*60)
        {
            timeBehindText = tr("%n hour(s)","",secs/(60*60));
        }
        else if(secs < 14*24*60*60)
        {
            timeBehindText = tr("%n day(s)","",secs/(24*60*60));
        }
        else
        {
            timeBehindText = tr("%n week(s)","",secs/(7*24*60*60));
        }

        progressBarLabel->setVisible(true);
        progressBar->setFormat(tr("%1 behind (%2 of %3)").arg(timeBehindText).arg(count).arg(nTotalBlocks));
        progressBar->setMaximum(1000000000);
        progressBar->setValue(clientModel->getVerificationProgress() * 1000000000.0 + 0.5);
        progressBar->setVisible(true);

        tooltip = tr("Catching up...") + QString("<br>") + tooltip;
        labelBlocksIcon->setMovie(syncIconMovie);
        if(count != prevBlocks)
            syncIconMovie->jumpToNextFrame();
        prevBlocks = count;

        walletFrame->showOutOfSyncWarning(true);

        tooltip += QString("<br>");
        tooltip += tr("Last received block was generated %1 ago.").arg(timeBehindText);
        tooltip += QString("<br>");
        tooltip += tr("Transactions after this will not yet be visible.");
    }

    // Don't word-wrap this (fixed-width) tooltip
    tooltip = QString("<nobr>") + tooltip + QString("</nobr>");

    labelBlocksIcon->setToolTip(tooltip);
    progressBarLabel->setToolTip(tooltip);
    progressBar->setToolTip(tooltip);
}

void BitcoinGUI::message(const QString &title, const QString &message, unsigned int style, bool *ret)
{
    QString strTitle = tr("zoin"); // default title
    // Default to information icon
    int nMBoxIcon = QMessageBox::Information;
    int nNotifyIcon = Notificator::Information;

    QString msgType;

    // Prefer supplied title over style based title
    if (!title.isEmpty()) {
        msgType = title;
    }
    else {
        switch (style) {
        case CClientUIInterface::MSG_ERROR:
            msgType = tr("Error");
            break;
        case CClientUIInterface::MSG_WARNING:
            msgType = tr("Warning");
            break;
        case CClientUIInterface::MSG_INFORMATION:
            msgType = tr("Information");
            break;
        default:
            break;
        }
    }
    // Append title to "Bitcoin - "
    if (!msgType.isEmpty())
        strTitle += " - " + msgType;

    // Check for error/warning icon
    if (style & CClientUIInterface::ICON_ERROR) {
        nMBoxIcon = QMessageBox::Critical;
        nNotifyIcon = Notificator::Critical;
    }
    else if (style & CClientUIInterface::ICON_WARNING) {
        nMBoxIcon = QMessageBox::Warning;
        nNotifyIcon = Notificator::Warning;
    }

    // Display message
    if (style & CClientUIInterface::MODAL) {
        // Check for buttons, use OK as default, if none was supplied
        QMessageBox::StandardButton buttons;
        if (!(buttons = (QMessageBox::StandardButton)(style & CClientUIInterface::BTN_MASK)))
            buttons = QMessageBox::Ok;

        // Ensure we get users attention
        showNormalIfMinimized();
        QMessageBox mBox((QMessageBox::Icon)nMBoxIcon, strTitle, message, buttons, this);
        int r = mBox.exec();
        if (ret != NULL)
            *ret = r == QMessageBox::Ok;
    }
    else
        notificator->notify((Notificator::Class)nNotifyIcon, strTitle, message);
}

void BitcoinGUI::changeEvent(QEvent *e)
{
    QMainWindow::changeEvent(e);
#ifndef Q_OS_MAC // Ignored on Mac
    if(e->type() == QEvent::WindowStateChange)
    {
        if(clientModel && clientModel->getOptionsModel()->getMinimizeToTray())
        {
            QWindowStateChangeEvent *wsevt = static_cast<QWindowStateChangeEvent*>(e);
            if(!(wsevt->oldState() & Qt::WindowMinimized) && isMinimized())
            {
                QTimer::singleShot(0, this, SLOT(hide()));
                e->ignore();
            }
        }
    }
#endif
}

void BitcoinGUI::closeEvent(QCloseEvent *event)
{
    if(clientModel)
    {
#ifndef Q_OS_MAC // Ignored on Mac
        if(!clientModel->getOptionsModel()->getMinimizeToTray() &&
           !clientModel->getOptionsModel()->getMinimizeOnClose())
        {
            QApplication::quit();
        }
#endif
    }
    QMainWindow::closeEvent(event);
}

void BitcoinGUI::askFee(qint64 nFeeRequired, bool *payFee)
{
    QString strMessage = tr("This transaction is over the size limit. You can still send it for a fee of %1, "
        "which goes to the nodes that process your transaction and helps to support the network. "
        "Do you want to pay the fee?").arg(BitcoinUnits::formatWithUnit(BitcoinUnits::BTC, nFeeRequired));
    QMessageBox::StandardButton retval = QMessageBox::question(this, tr("Confirm transaction fee"), strMessage,
        QMessageBox::Yes | QMessageBox::Cancel, QMessageBox::Yes);
    *payFee = (retval == QMessageBox::Yes);
}

void BitcoinGUI::incomingTransaction(const QString& date, int unit, qint64 amount, const QString& type, const QString& address)
{
    // On new transaction, make an info balloon
    message((amount)<0 ? tr("Sent transaction") : tr("Incoming transaction"),
             tr("Date: %1\n"
                "Amount: %2\n"
                "Type: %3\n"
                "Address: %4\n")
                  .arg(date)
                  .arg(BitcoinUnits::formatWithUnit(unit, amount, true))
                  .arg(type)
                  .arg(address), CClientUIInterface::MSG_INFORMATION);
}

void BitcoinGUI::dragEnterEvent(QDragEnterEvent *event)
{
    // Accept only URIs
    if(event->mimeData()->hasUrls())
        event->acceptProposedAction();
}

void BitcoinGUI::dropEvent(QDropEvent *event)
{
    if(event->mimeData()->hasUrls())
    {
        int nValidUrisFound = 0;
        QList<QUrl> uris = event->mimeData()->urls();
        foreach(const QUrl &uri, uris)
        {
            if (walletFrame->handleURI(uri.toString()))
                nValidUrisFound++;
        }

        // if valid URIs were found
        if (nValidUrisFound)
            walletFrame->gotoSendCoinsPage();
        else
            message(tr("URI handling"), tr("URI can not be parsed! This can be caused by an invalid zoin address or malformed URI parameters."),
                      CClientUIInterface::ICON_WARNING);
    }

    event->acceptProposedAction();
}

bool BitcoinGUI::eventFilter(QObject *object, QEvent *event)
{
    // Catch status tip events
    if (event->type() == QEvent::StatusTip)
    {
        // Prevent adding text from setStatusTip(), if we currently use the status bar for displaying other stuff
        if (progressBarLabel->isVisible() || progressBar->isVisible())
            return true;
    }
    return QMainWindow::eventFilter(object, event);
}

void BitcoinGUI::handleURI(QString strURI)
{
    // URI has to be valid
    if (!walletFrame->handleURI(strURI))
        message(tr("URI handling"), tr("URI can not be parsed! This can be caused by an invalid zoin address or malformed URI parameters."),
                  CClientUIInterface::ICON_WARNING);
}

void BitcoinGUI::setEncryptionStatus(int status)
{
    switch(status)
    {
    case WalletModel::Unencrypted:
        labelEncryptionIcon->hide();
        encryptWalletAction->setChecked(false);
        changePassphraseAction->setEnabled(false);
        encryptWalletAction->setEnabled(true);
        break;
    case WalletModel::Unlocked:
        labelEncryptionIcon->show();
        labelEncryptionIcon->setPixmap(QIcon(":/icons/lock_open").pixmap(STATUSBAR_ICONSIZE,STATUSBAR_ICONSIZE));
        labelEncryptionIcon->setToolTip(tr("Wallet is <b>encrypted</b> and currently <b>unlocked</b>"));
        encryptWalletAction->setChecked(true);
        changePassphraseAction->setEnabled(true);
        encryptWalletAction->setEnabled(false); // TODO: decrypt currently not supported
        break;
    case WalletModel::Locked:
        labelEncryptionIcon->show();
        labelEncryptionIcon->setPixmap(QIcon(":/icons/lock_closed").pixmap(STATUSBAR_ICONSIZE,STATUSBAR_ICONSIZE));
        labelEncryptionIcon->setToolTip(tr("Wallet is <b>encrypted</b> and currently <b>locked</b>"));
        encryptWalletAction->setChecked(true);
        changePassphraseAction->setEnabled(true);
        encryptWalletAction->setEnabled(false); // TODO: decrypt currently not supported
        break;
    }
}

void BitcoinGUI::showNormalIfMinimized(bool fToggleHidden)
{
    // activateWindow() (sometimes) helps with keyboard focus on Windows
    if (isHidden())
    {
        show();
        activateWindow();
    }
    else if (isMinimized())
    {
        showNormal();
        activateWindow();
    }
    else if (GUIUtil::isObscured(this))
    {
        raise();
        activateWindow();
    }
    else if(fToggleHidden)
        hide();
}

void BitcoinGUI::toggleHidden()
{
    showNormalIfMinimized(true);
}

void BitcoinGUI::detectShutdown()
{
    if (ShutdownRequested())
        QMetaObject::invokeMethod(QCoreApplication::instance(), "quit", Qt::QueuedConnection);
}<|MERGE_RESOLUTION|>--- conflicted
+++ resolved
@@ -215,8 +215,6 @@
     addressBookAction->setShortcut(QKeySequence(Qt::ALT + Qt::Key_6));
     tabGroup->addAction(addressBookAction);
 
-<<<<<<< HEAD
-=======
     zerocoinAction = new QAction(QIcon(":/icons/zerocoin"), tr("&Zerocoin"), this);
     zerocoinAction->setStatusTip(tr("Show the list of public coin that have been minted"));
     zerocoinAction->setToolTip(zerocoinAction->statusTip());
@@ -250,18 +248,17 @@
 
 
 
->>>>>>> 72730e2d
-    connect(overviewAction, SIGNAL(triggered()), this, SLOT(showNormalIfMinimized()));
+    //connect(overviewAction, SIGNAL(triggered()), this, SLOT(showNormalIfMinimized()));
     connect(overviewAction, SIGNAL(triggered()), this, SLOT(gotoOverviewPage()));
-    connect(sendCoinsAction, SIGNAL(triggered()), this, SLOT(showNormalIfMinimized()));
+    //connect(sendCoinsAction, SIGNAL(triggered()), this, SLOT(showNormalIfMinimized()));
     connect(sendCoinsAction, SIGNAL(triggered()), this, SLOT(gotoSendCoinsPage()));
-    connect(receiveCoinsAction, SIGNAL(triggered()), this, SLOT(showNormalIfMinimized()));
+    //connect(receiveCoinsAction, SIGNAL(triggered()), this, SLOT(showNormalIfMinimized()));
     connect(receiveCoinsAction, SIGNAL(triggered()), this, SLOT(gotoReceiveCoinsPage()));
-    connect(historyAction, SIGNAL(triggered()), this, SLOT(showNormalIfMinimized()));
+    //connect(historyAction, SIGNAL(triggered()), this, SLOT(showNormalIfMinimized()));
     connect(historyAction, SIGNAL(triggered()), this, SLOT(gotoHistoryPage()));
-    connect(addressBookAction, SIGNAL(triggered()), this, SLOT(showNormalIfMinimized()));
+    //connect(addressBookAction, SIGNAL(triggered()), this, SLOT(showNormalIfMinimized()));
     connect(addressBookAction, SIGNAL(triggered()), this, SLOT(gotoAddressBookPage()));    
-    connect(zerocoinAction, SIGNAL(triggered()), this, SLOT(showNormalIfMinimized()));
+    //connect(zerocoinAction, SIGNAL(triggered()), this, SLOT(showNormalIfMinimized()));
     connect(zerocoinAction, SIGNAL(triggered()), this, SLOT(gotoZerocoinPage()));
 
     quitAction = new QAction(QIcon(":/icons/quit"), tr("E&xit"), this);
@@ -344,9 +341,10 @@
     QToolBar *toolbar = addToolBar(tr("Tabs toolbar"));
 
     toolbar->setOrientation(Qt::Vertical);
-    toolbar->addSeparator();
+    //toolbar->addSeparator();
     addToolBar(Qt::LeftToolBarArea, toolbar);
     toolbar->setToolButtonStyle(Qt::ToolButtonTextBesideIcon);
+    toolbar->setMinimumWidth(400);
     QLabel* label = new QLabel();
     QPixmap *p=new QPixmap(":/icons/zoin_logo"); // load pixmap
     label->setPixmap(p->scaled(50,50,Qt::KeepAspectRatio));
