/*
 * Qt4 bitcoin GUI.
 *
 * W.J. van der Laan 2011-2012
 * The Bitcoin Developers 2011-2013
 */
#include "walletstack.h"
#include "walletview.h"
#include "bitcoingui.h"

#include <QMap>
#include <QMessageBox>

WalletStack::WalletStack(QWidget *parent) :
    QStackedWidget(parent),
    gui(0),
    clientModel(0),
    bOutOfSync(true)
{
    setContentsMargins(0,0,0,0);
}

WalletStack::~WalletStack()
{
}

bool WalletStack::addWallet(const QString& name, WalletModel *walletModel)
{
    if (!gui || !clientModel || mapWalletViews.count(name) > 0)
        return false;

    WalletView *walletView = new WalletView(this, gui);
    walletView->setBitcoinGUI(gui);
    walletView->setClientModel(clientModel);
    walletView->setWalletModel(walletModel);
    walletView->showOutOfSyncWarning(bOutOfSync);
    addWidget(walletView);
    mapWalletViews[name] = walletView;

    // Ensure a walletView is able to show the main window
	connect(walletView, SIGNAL(showNormalIfMinimized()), gui, SLOT(showNormalIfMinimized()));

    return true;
}

bool WalletStack::removeWallet(const QString& name)
{
    if (mapWalletViews.count(name) == 0) return false;
    WalletView *walletView = mapWalletViews.take(name);
    removeWidget(walletView);
    return true;
}

void WalletStack::removeAllWallets()
{
    QMap<QString, WalletView*>::const_iterator i;
    for (i = mapWalletViews.constBegin(); i != mapWalletViews.constEnd(); ++i)
        removeWidget(i.value());
    mapWalletViews.clear();
}

bool WalletStack::handleURI(const QString &uri)
{
    WalletView *walletView = (WalletView*)currentWidget();
    if (!walletView) return false;

    return walletView->handleURI(uri);
}

void WalletStack::showOutOfSyncWarning(bool fShow)
{
    bOutOfSync = fShow;
    QMap<QString, WalletView*>::const_iterator i;
    for (i = mapWalletViews.constBegin(); i != mapWalletViews.constEnd(); ++i)
        i.value()->showOutOfSyncWarning(fShow);
}

void WalletStack::gotoOverviewPage()
{
    QMap<QString, WalletView*>::const_iterator i;
    for (i = mapWalletViews.constBegin(); i != mapWalletViews.constEnd(); ++i)
        i.value()->gotoOverviewPage();
}

void WalletStack::gotoHistoryPage()
{
    QMap<QString, WalletView*>::const_iterator i;
    for (i = mapWalletViews.constBegin(); i != mapWalletViews.constEnd(); ++i)
        i.value()->gotoHistoryPage();
}

void WalletStack::gotoAddressBookPage()
{
    QMap<QString, WalletView*>::const_iterator i;
    for (i = mapWalletViews.constBegin(); i != mapWalletViews.constEnd(); ++i)
        i.value()->gotoAddressBookPage();
}

void WalletStack::gotoReceiveCoinsPage()
{
    QMap<QString, WalletView*>::const_iterator i;
    for (i = mapWalletViews.constBegin(); i != mapWalletViews.constEnd(); ++i)
        i.value()->gotoReceiveCoinsPage();
}

void WalletStack::gotoZerocoinPage()
{
    QMap<QString, WalletView*>::const_iterator i;
    for (i = mapWalletViews.constBegin(); i != mapWalletViews.constEnd(); ++i)
        i.value()->gotoZerocoinPage();
}

void WalletStack::gotoSendCoinsPage(QString addr)
{
    QMap<QString, WalletView*>::const_iterator i;
    for (i = mapWalletViews.constBegin(); i != mapWalletViews.constEnd(); ++i)
        i.value()->gotoSendCoinsPage(addr);
}

void WalletStack::gotoCommunityPage()
{
    QMap<QString, WalletView*>::const_iterator i;
    for (i = mapWalletViews.constBegin(); i != mapWalletViews.constEnd(); ++i)
        i.value()->gotoCommunityPage();

}

<<<<<<< HEAD
=======
void WalletStack::gotoLearnMorePage()
{
    QMap<QString, WalletView*>::const_iterator i;
    for (i = mapWalletViews.constBegin(); i != mapWalletViews.constEnd(); ++i)
        i.value()->gotoLearnMorePage();
}

>>>>>>> 24ff3c4a
void WalletStack::gotoSignMessageTab(QString addr)
{
    WalletView *walletView = (WalletView*)currentWidget();
    if (walletView) walletView->gotoSignMessageTab(addr);
}

void WalletStack::gotoVerifyMessageTab(QString addr)
{
    WalletView *walletView = (WalletView*)currentWidget();
    if (walletView) walletView->gotoVerifyMessageTab(addr);
}

void WalletStack::encryptWallet(bool status)
{
    WalletView *walletView = (WalletView*)currentWidget();
    if (walletView) walletView->encryptWallet(status);
}

void WalletStack::backupWallet()
{
    WalletView *walletView = (WalletView*)currentWidget();
    if (walletView) walletView->backupWallet();
}

void WalletStack::changePassphrase()
{
    WalletView *walletView = (WalletView*)currentWidget();
    if (walletView) walletView->changePassphrase();
}

void WalletStack::unlockWallet()
{
    WalletView *walletView = (WalletView*)currentWidget();
    if (walletView) walletView->unlockWallet();
}

void WalletStack::setEncryptionStatus()
{
    WalletView *walletView = (WalletView*)currentWidget();
    if (walletView) walletView->setEncryptionStatus();
}

void WalletStack::setCurrentWallet(const QString& name)
{
    if (mapWalletViews.count(name) == 0) return;
    WalletView *walletView = mapWalletViews.value(name);
    setCurrentWidget(walletView);
    walletView->setEncryptionStatus();
}<|MERGE_RESOLUTION|>--- conflicted
+++ resolved
@@ -125,8 +125,6 @@
 
 }
 
-<<<<<<< HEAD
-=======
 void WalletStack::gotoLearnMorePage()
 {
     QMap<QString, WalletView*>::const_iterator i;
@@ -134,7 +132,6 @@
         i.value()->gotoLearnMorePage();
 }
 
->>>>>>> 24ff3c4a
 void WalletStack::gotoSignMessageTab(QString addr)
 {
     WalletView *walletView = (WalletView*)currentWidget();
