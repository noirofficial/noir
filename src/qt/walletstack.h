/*
 * Qt4 bitcoin GUI.
 *
 * W.J. van der Laan 2011-2012
 * The Bitcoin Developers 2011-2013
 */
#ifndef WALLETSTACK_H
#define WALLETSTACK_H

#include <QStackedWidget>
#include <QMap>
#include <boost/shared_ptr.hpp>

class BitcoinGUI;
class TransactionTableModel;
class ClientModel;
class WalletModel;
class WalletView;
class TransactionView;
class OverviewPage;
class AddressBookPage;
class SendCoinsDialog;
class SignVerifyMessageDialog;
class Notificator;
class RPCConsole;

class CWalletManager;

QT_BEGIN_NAMESPACE
class QLabel;
class QModelIndex;
QT_END_NAMESPACE

/*
  WalletStack class. This class is a container for WalletView instances. It takes the place of centralWidget.
  It was added to support multiple wallet functionality. It communicates with both the client and the
  wallet models to give the user an up-to-date view of the current core state. It manages all the wallet views
  it contains and updates them accordingly.
 */
class WalletStack : public QStackedWidget
{
    Q_OBJECT

public:
    explicit WalletStack(QWidget *parent = 0);
    ~WalletStack();

    void setBitcoinGUI(BitcoinGUI *gui) { this->gui = gui; }

    void setClientModel(ClientModel *clientModel) { this->clientModel = clientModel; }

    bool addWallet(const QString& name, WalletModel *walletModel);
    bool removeWallet(const QString& name);

    void removeAllWallets();

    bool handleURI(const QString &uri);

    void showOutOfSyncWarning(bool fShow);

private:
    BitcoinGUI *gui;
    ClientModel *clientModel;
    QMap<QString, WalletView*> mapWalletViews;

    bool bOutOfSync;

public slots:
    void setCurrentWallet(const QString& name);

    /** Switch to overview (home) page */
    void gotoOverviewPage();
    /** Switch to history (transactions) page */
    void gotoHistoryPage();
    /** Switch to address book page */
    void gotoAddressBookPage();
    /** Switch to receive coins page */
    void gotoReceiveCoinsPage();
    /** Switch to zerocoin page */
    void gotoZerocoinPage();
    /** Switch to community page */
    void gotoCommunityPage();
<<<<<<< HEAD
=======
    /** Switch to learn more page */
    void gotoLearnMorePage();
>>>>>>> 24ff3c4a
    /** Switch to send coins page */
    void gotoSendCoinsPage(QString addr = "");

    /** Show Sign/Verify Message dialog and switch to sign message tab */
    void gotoSignMessageTab(QString addr = "");
    /** Show Sign/Verify Message dialog and switch to verify message tab */
    void gotoVerifyMessageTab(QString addr = "");

    /** Encrypt the wallet */
    void encryptWallet(bool status);
    /** Backup the wallet */
    void backupWallet();
    /** Change encrypted wallet passphrase */
    void changePassphrase();
    /** Ask for passphrase to unlock wallet temporarily */
    void unlockWallet();

    /** Set the encryption status as shown in the UI.
     @param[in] status            current encryption status
     @see WalletModel::EncryptionStatus
     */
    void setEncryptionStatus();
};

#endif // WALLETSTACK_H<|MERGE_RESOLUTION|>--- conflicted
+++ resolved
@@ -80,11 +80,8 @@
     void gotoZerocoinPage();
     /** Switch to community page */
     void gotoCommunityPage();
-<<<<<<< HEAD
-=======
     /** Switch to learn more page */
     void gotoLearnMorePage();
->>>>>>> 24ff3c4a
     /** Switch to send coins page */
     void gotoSendCoinsPage(QString addr = "");
 
