--- conflicted
+++ resolved
@@ -16,11 +16,7 @@
   <property name="styleSheet">
    <string notr="true">background-color:rgba(247, 247, 247, 250);</string>
   </property>
-<<<<<<< HEAD
-  <layout class="QVBoxLayout" name="verticalLayout" stretch="0,0,0">
-=======
   <layout class="QVBoxLayout" name="verticalLayout" stretch="0,0,0,0,0">
->>>>>>> 24ff3c4a
    <property name="leftMargin">
     <number>0</number>
    </property>
@@ -31,11 +27,7 @@
     <number>0</number>
    </property>
    <property name="bottomMargin">
-<<<<<<< HEAD
-    <number>60</number>
-=======
     <number>0</number>
->>>>>>> 24ff3c4a
    </property>
    <item>
     <layout class="QVBoxLayout" name="Header">
@@ -80,10 +72,6 @@
           <enum>QFrame::Raised</enum>
          </property>
          <layout class="QVBoxLayout" name="verticalLayout_3">
-<<<<<<< HEAD
-          <item>
-           <widget class="QLabel" name="label_3">
-=======
           <property name="leftMargin">
            <number>60</number>
           </property>
@@ -95,7 +83,6 @@
               <pointsize>30</pointsize>
              </font>
             </property>
->>>>>>> 24ff3c4a
             <property name="styleSheet">
              <string notr="true">background-color: rgb(0,0,0,0);
 color: white;</string>
@@ -113,20 +100,6 @@
     </layout>
    </item>
    <item>
-<<<<<<< HEAD
-    <layout class="QVBoxLayout" name="MainWindow">
-     <property name="leftMargin">
-      <number>60</number>
-     </property>
-     <property name="topMargin">
-      <number>25</number>
-     </property>
-     <property name="rightMargin">
-      <number>60</number>
-     </property>
-     <item>
-      <widget class="QLabel" name="label_2">
-=======
     <layout class="QVBoxLayout" name="verticalLayout_10">
      <property name="spacing">
       <number>12</number>
@@ -154,14 +127,282 @@
        <property name="styleSheet">
         <string notr="true">color: rgb(126, 126, 126);</string>
        </property>
->>>>>>> 24ff3c4a
        <property name="text">
         <string>Send Zoin</string>
        </property>
       </widget>
      </item>
      <item>
-<<<<<<< HEAD
+
+      <widget class="QFrame" name="PayFrame">
+       <property name="styleSheet">
+        <string notr="true">background-color: rgb(255, 255, 255);
+border:0;</string>
+       </property>
+       <property name="frameShape">
+        <enum>QFrame::StyledPanel</enum>
+       </property>
+       <property name="frameShadow">
+
+        <enum>QFrame::Raised</enum>
+       </property>
+       <layout class="QVBoxLayout" name="verticalLayout_12">
+        <property name="spacing">
+         <number>30</number>
+        </property>
+        <property name="leftMargin">
+         <number>60</number>
+        </property>
+        <property name="topMargin">
+         <number>30</number>
+        </property>
+        <property name="rightMargin">
+         <number>60</number>
+        </property>
+        <property name="bottomMargin">
+         <number>30</number>
+        </property>
+        <item>
+         <layout class="QHBoxLayout" name="horizontalLayout">
+          <property name="spacing">
+           <number>20</number>
+          </property>
+          <property name="topMargin">
+           <number>0</number>
+          </property>
+          <item>
+           <widget class="QLabel" name="label_4">
+            <property name="font">
+             <font>
+              <family>Source Sans Pro</family>
+              <pointsize>15</pointsize>
+             </font>
+            </property>
+            <property name="styleSheet">
+             <string notr="true">color: rgb(126, 126, 126);</string>
+            </property>
+            <property name="text">
+             <string>Pay to    </string>
+            </property>
+           </widget>
+          </item>
+          <item>
+           <widget class="QLineEdit" name="lineEdit">
+            <property name="font">
+             <font>
+              <family>Source Sans Pro</family>
+              <pointsize>14</pointsize>
+             </font>
+            </property>
+            <property name="styleSheet">
+             <string notr="true">background-color:rgba(247, 247, 247, 250);
+height: 35px;
+border-radius:5px;
+border-style:solid;
+border-color:gray;
+border-width:thin;
+padding-left: 10;
+</string>
+            </property>
+            <property name="inputMask">
+             <string/>
+            </property>
+            <property name="text">
+             <string/>
+            </property>
+            <property name="cursorPosition">
+             <number>0</number>
+            </property>
+            <property name="alignment">
+             <set>Qt::AlignLeading|Qt::AlignLeft|Qt::AlignVCenter</set>
+            </property>
+            <property name="placeholderText">
+             <string>Enter a Zoin Address (e.g. ZLhRoHZPY88dSzXajgB9VLFmpevf3A5WUm)</string>
+            </property>
+           </widget>
+          </item>
+         </layout>
+        </item>
+        <item>
+         <layout class="QHBoxLayout" name="horizontalLayout_4">
+          <property name="spacing">
+           <number>20</number>
+          </property>
+          <property name="leftMargin">
+           <number>0</number>
+          </property>
+          <property name="topMargin">
+           <number>0</number>
+          </property>
+          <property name="rightMargin">
+           <number>0</number>
+          </property>
+          <property name="bottomMargin">
+           <number>4</number>
+          </property>
+          <item>
+           <widget class="QLabel" name="label_5">
+            <property name="font">
+             <font>
+              <family>Source Sans Pro</family>
+              <pointsize>15</pointsize>
+             </font>
+            </property>
+            <property name="styleSheet">
+             <string notr="true">color: rgb(126, 126, 126);</string>
+            </property>
+            <property name="text">
+             <string>Label     </string>
+            </property>
+           </widget>
+          </item>
+          <item>
+           <widget class="QLineEdit" name="lineEdit_2">
+            <property name="styleSheet">
+             <string notr="true">background-color:rgba(247, 247, 247, 250);
+height: 35px;
+border-radius:5px;
+border-style:solid;
+border-color:gray;
+border-width:thin;
+padding-left: 10;</string>
+            </property>
+            <property name="text">
+             <string/>
+            </property>
+            <property name="placeholderText">
+             <string>Enter a label for this address to add to your address book</string>
+            </property>
+           </widget>
+          </item>
+         </layout>
+        </item>
+        <item>
+         <layout class="QHBoxLayout" name="horizontalLayout_5">
+          <property name="spacing">
+           <number>20</number>
+          </property>
+          <property name="topMargin">
+           <number>0</number>
+          </property>
+          <item>
+
+           <widget class="QLabel" name="label_6">
+            <property name="font">
+             <font>
+              <family>Source Sans Pro</family>
+              <pointsize>15</pointsize>
+             </font>
+            </property>
+            <property name="styleSheet">
+             <string notr="true">color: rgb(126, 126, 126);</string>
+            </property>
+            <property name="text">
+             <string>Amount</string>
+            </property>
+           </widget>
+          </item>
+          <item>
+           <widget class="QLineEdit" name="lineEdit_3">
+            <property name="styleSheet">
+             <string notr="true">background-color:rgba(247, 247, 247, 250);
+height: 35px;
+border-radius:5px;
+border-style:solid;
+border-color:gray;
+border-width:thin;
+padding-left: 10;</string>
+            </property>
+            <property name="text">
+             <string/>
+            </property>
+            <property name="placeholderText">
+             <string>0.00</string>
+            </property>
+           </widget>
+          </item>
+          <item>
+           <widget class="QLabel" name="label_9">
+            <property name="styleSheet">
+             <string notr="true">color:white;</string>
+            </property>
+            <property name="lineWidth">
+             <number>2</number>
+            </property>
+            <property name="text">
+             <string>ADD SPACE IN THIS LABEL TO MAKE </string>
+            </property>
+           </widget>
+          </item>
+          <item>
+           <widget class="QLabel" name="label_8">
+            <property name="text">
+             <string>Currency </string>
+            </property>
+           </widget>
+          </item>
+          <item>
+           <widget class="QComboBox" name="comboBox">
+            <property name="styleSheet">
+             <string notr="true">background-color:rgba(247, 247, 247, 250);
+height: 30px;
+border-radius:5px;
+border-style:solid;
+border-color:gray;
+border-width:thin;
+</string>
+            </property>
+            <property name="currentText">
+             <string/>
+            </property>
+            <property name="iconSize">
+             <size>
+              <width>0</width>
+              <height>0</height>
+             </size>
+            </property>
+           </widget>
+          </item>
+          <item>
+           <widget class="QPushButton" name="pushButton">
+            <property name="styleSheet">
+             <string notr="true">background-color: rgb(57, 0, 130);
+color: white;
+border-radius:10px;
+height:30px;
+width:120px;</string>
+            </property>
+            <property name="text">
+             <string>Send</string>
+            </property>
+           </widget>
+          </item>
+         </layout>
+        </item>
+       </layout>
+      </widget>
+     </item>
+    </layout>
+   </item>
+   <item>
+    <layout class="QVBoxLayout" name="MainWindow">
+     <property name="leftMargin">
+      <number>60</number>
+     </property>
+     <property name="topMargin">
+      <number>25</number>
+     </property>
+     <property name="rightMargin">
+      <number>60</number>
+     </property>
+     <item>
+      <widget class="QLabel" name="label_2">
+       <property name="text">
+        <string>Send Zoin</string>
+       </property>
+      </widget>
+     </item>
+     <item>
       <widget class="QFrame" name="frameCoinControl">
        <property name="sizePolicy">
         <sizepolicy hsizetype="Expanding" vsizetype="Expanding">
@@ -178,18 +419,11 @@
        <property name="styleSheet">
         <string notr="true">background-color:rgba(255, 255, 255, 255);
 border: 0</string>
-=======
-      <widget class="QFrame" name="PayFrame">
-       <property name="styleSheet">
-        <string notr="true">background-color: rgb(255, 255, 255);
-border:0;</string>
->>>>>>> 24ff3c4a
        </property>
        <property name="frameShape">
         <enum>QFrame::StyledPanel</enum>
        </property>
        <property name="frameShadow">
-<<<<<<< HEAD
         <enum>QFrame::Sunken</enum>
        </property>
        <layout class="QVBoxLayout" name="verticalLayoutCoinControl2">
@@ -247,151 +481,8 @@
              </widget>
             </item>
            </layout>
-=======
-        <enum>QFrame::Raised</enum>
-       </property>
-       <layout class="QVBoxLayout" name="verticalLayout_12">
-        <property name="spacing">
-         <number>30</number>
-        </property>
-        <property name="leftMargin">
-         <number>60</number>
-        </property>
-        <property name="topMargin">
-         <number>30</number>
-        </property>
-        <property name="rightMargin">
-         <number>60</number>
-        </property>
-        <property name="bottomMargin">
-         <number>30</number>
-        </property>
-        <item>
-         <layout class="QHBoxLayout" name="horizontalLayout">
-          <property name="spacing">
-           <number>20</number>
-          </property>
-          <property name="topMargin">
-           <number>0</number>
-          </property>
-          <item>
-           <widget class="QLabel" name="label_4">
-            <property name="font">
-             <font>
-              <family>Source Sans Pro</family>
-              <pointsize>15</pointsize>
-             </font>
-            </property>
-            <property name="styleSheet">
-             <string notr="true">color: rgb(126, 126, 126);</string>
-            </property>
-            <property name="text">
-             <string>Pay to    </string>
-            </property>
-           </widget>
-          </item>
-          <item>
-           <widget class="QLineEdit" name="lineEdit">
-            <property name="font">
-             <font>
-              <family>Source Sans Pro</family>
-              <pointsize>14</pointsize>
-             </font>
-            </property>
-            <property name="styleSheet">
-             <string notr="true">background-color:rgba(247, 247, 247, 250);
-height: 35px;
-border-radius:5px;
-border-style:solid;
-border-color:gray;
-border-width:thin;
-padding-left: 10;
-</string>
-            </property>
-            <property name="inputMask">
-             <string/>
-            </property>
-            <property name="text">
-             <string/>
-            </property>
-            <property name="cursorPosition">
-             <number>0</number>
-            </property>
-            <property name="alignment">
-             <set>Qt::AlignLeading|Qt::AlignLeft|Qt::AlignVCenter</set>
-            </property>
-            <property name="placeholderText">
-             <string>Enter a Zoin Address (e.g. ZLhRoHZPY88dSzXajgB9VLFmpevf3A5WUm)</string>
-            </property>
-           </widget>
-          </item>
-         </layout>
-        </item>
-        <item>
-         <layout class="QHBoxLayout" name="horizontalLayout_4">
-          <property name="spacing">
-           <number>20</number>
-          </property>
-          <property name="leftMargin">
-           <number>0</number>
-          </property>
-          <property name="topMargin">
-           <number>0</number>
-          </property>
-          <property name="rightMargin">
-           <number>0</number>
-          </property>
-          <property name="bottomMargin">
-           <number>4</number>
-          </property>
-          <item>
-           <widget class="QLabel" name="label_5">
-            <property name="font">
-             <font>
-              <family>Source Sans Pro</family>
-              <pointsize>15</pointsize>
-             </font>
-            </property>
-            <property name="styleSheet">
-             <string notr="true">color: rgb(126, 126, 126);</string>
-            </property>
-            <property name="text">
-             <string>Label     </string>
-            </property>
-           </widget>
-          </item>
-          <item>
-           <widget class="QLineEdit" name="lineEdit_2">
-            <property name="styleSheet">
-             <string notr="true">background-color:rgba(247, 247, 247, 250);
-height: 35px;
-border-radius:5px;
-border-style:solid;
-border-color:gray;
-border-width:thin;
-padding-left: 10;</string>
-            </property>
-            <property name="text">
-             <string/>
-            </property>
-            <property name="placeholderText">
-             <string>Enter a label for this address to add to your address book</string>
-            </property>
-           </widget>
->>>>>>> 24ff3c4a
-          </item>
-         </layout>
-        </item>
-        <item>
-         <layout class="QHBoxLayout" name="horizontalLayout_5">
-          <property name="spacing">
-           <number>20</number>
-          </property>
-          <property name="topMargin">
-           <number>0</number>
-          </property>
-          <item>
-<<<<<<< HEAD
+          </item>
+          <item>
            <layout class="QHBoxLayout" name="horizontalLayoutCoinControl2" stretch="0,0,0,0">
             <property name="spacing">
              <number>8</number>
@@ -466,286 +557,11 @@
              </sizepolicy>
             </property>
             <property name="minimumSize">
-=======
-           <widget class="QLabel" name="label_6">
-            <property name="font">
-             <font>
-              <family>Source Sans Pro</family>
-              <pointsize>15</pointsize>
-             </font>
-            </property>
-            <property name="styleSheet">
-             <string notr="true">color: rgb(126, 126, 126);</string>
-            </property>
-            <property name="text">
-             <string>Amount</string>
-            </property>
-           </widget>
-          </item>
-          <item>
-           <widget class="QLineEdit" name="lineEdit_3">
-            <property name="styleSheet">
-             <string notr="true">background-color:rgba(247, 247, 247, 250);
-height: 35px;
-border-radius:5px;
-border-style:solid;
-border-color:gray;
-border-width:thin;
-padding-left: 10;</string>
-            </property>
-            <property name="text">
-             <string/>
-            </property>
-            <property name="placeholderText">
-             <string>0.00</string>
-            </property>
-           </widget>
-          </item>
-          <item>
-           <widget class="QLabel" name="label_9">
-            <property name="styleSheet">
-             <string notr="true">color:white;</string>
-            </property>
-            <property name="lineWidth">
-             <number>2</number>
-            </property>
-            <property name="text">
-             <string>ADD SPACE IN THIS LABEL TO MAKE </string>
-            </property>
-           </widget>
-          </item>
-          <item>
-           <widget class="QLabel" name="label_8">
-            <property name="text">
-             <string>Currency </string>
-            </property>
-           </widget>
-          </item>
-          <item>
-           <widget class="QComboBox" name="comboBox">
-            <property name="styleSheet">
-             <string notr="true">background-color:rgba(247, 247, 247, 250);
-height: 30px;
-border-radius:5px;
-border-style:solid;
-border-color:gray;
-border-width:thin;
-</string>
-            </property>
-            <property name="currentText">
-             <string/>
-            </property>
-            <property name="iconSize">
->>>>>>> 24ff3c4a
              <size>
               <width>0</width>
               <height>0</height>
              </size>
             </property>
-<<<<<<< HEAD
-=======
-           </widget>
-          </item>
-          <item>
-           <widget class="QPushButton" name="pushButton">
-            <property name="styleSheet">
-             <string notr="true">background-color: rgb(57, 0, 130);
-color: white;
-border-radius:10px;
-height:30px;
-width:120px;</string>
-            </property>
-            <property name="text">
-             <string>Send</string>
-            </property>
-           </widget>
-          </item>
-         </layout>
-        </item>
-       </layout>
-      </widget>
-     </item>
-    </layout>
-   </item>
-   <item>
-    <layout class="QVBoxLayout" name="MainWindow">
-     <property name="leftMargin">
-      <number>60</number>
-     </property>
-     <property name="topMargin">
-      <number>25</number>
-     </property>
-     <property name="rightMargin">
-      <number>60</number>
-     </property>
-     <item>
-      <widget class="QLabel" name="label_2">
-       <property name="text">
-        <string>Send Zoin</string>
-       </property>
-      </widget>
-     </item>
-     <item>
-      <widget class="QFrame" name="frameCoinControl">
-       <property name="sizePolicy">
-        <sizepolicy hsizetype="Expanding" vsizetype="Expanding">
-         <horstretch>0</horstretch>
-         <verstretch>0</verstretch>
-        </sizepolicy>
-       </property>
-       <property name="maximumSize">
-        <size>
-         <width>16777215</width>
-         <height>16777215</height>
-        </size>
-       </property>
-       <property name="styleSheet">
-        <string notr="true">background-color:rgba(255, 255, 255, 255);
-border: 0</string>
-       </property>
-       <property name="frameShape">
-        <enum>QFrame::StyledPanel</enum>
-       </property>
-       <property name="frameShadow">
-        <enum>QFrame::Sunken</enum>
-       </property>
-       <layout class="QVBoxLayout" name="verticalLayoutCoinControl2">
-        <property name="spacing">
-         <number>6</number>
-        </property>
-        <property name="leftMargin">
-         <number>0</number>
-        </property>
-        <property name="topMargin">
-         <number>0</number>
-        </property>
-        <property name="rightMargin">
-         <number>0</number>
-        </property>
-        <property name="bottomMargin">
-         <number>4</number>
-        </property>
-        <item>
-         <layout class="QVBoxLayout" name="verticalLayoutCoinControl" stretch="0,0,0,0,0,1">
-          <property name="spacing">
-           <number>0</number>
-          </property>
-          <property name="leftMargin">
-           <number>10</number>
-          </property>
-          <property name="topMargin">
-           <number>10</number>
-          </property>
-          <item>
-           <layout class="QHBoxLayout" name="horizontalLayoutCoinControl1">
-            <property name="bottomMargin">
-             <number>15</number>
-            </property>
-            <item>
-             <widget class="QLabel" name="labelCoinControlFeatures">
-              <property name="sizePolicy">
-               <sizepolicy hsizetype="Preferred" vsizetype="Maximum">
-                <horstretch>0</horstretch>
-                <verstretch>0</verstretch>
-               </sizepolicy>
-              </property>
-              <property name="font">
-               <font>
-                <weight>75</weight>
-                <bold>true</bold>
-               </font>
-              </property>
-              <property name="styleSheet">
-               <string notr="true">font-weight:bold;</string>
-              </property>
-              <property name="text">
-               <string>Coin Control Features</string>
-              </property>
-             </widget>
-            </item>
-           </layout>
-          </item>
-          <item>
-           <layout class="QHBoxLayout" name="horizontalLayoutCoinControl2" stretch="0,0,0,0">
-            <property name="spacing">
-             <number>8</number>
-            </property>
-            <property name="bottomMargin">
-             <number>10</number>
-            </property>
-            <item>
-             <widget class="QPushButton" name="pushButtonCoinControl">
-              <property name="styleSheet">
-               <string notr="true">background-color: rgb(15, 15, 54);
-color: white;
-border-radius:10px;
-height:30px;
-width:120px;</string>
-              </property>
-              <property name="text">
-               <string>Inputs...</string>
-              </property>
-             </widget>
-            </item>
-            <item>
-             <widget class="QLabel" name="labelCoinControlAutomaticallySelected">
-              <property name="text">
-               <string>Automatically selected</string>
-              </property>
-              <property name="margin">
-               <number>5</number>
-              </property>
-             </widget>
-            </item>
-            <item>
-             <widget class="QLabel" name="labelCoinControlInsuffFunds">
-              <property name="font">
-               <font>
-                <weight>75</weight>
-                <bold>true</bold>
-               </font>
-              </property>
-              <property name="styleSheet">
-               <string notr="true">color:red;font-weight:bold;</string>
-              </property>
-              <property name="text">
-               <string>Insufficient funds!</string>
-              </property>
-              <property name="margin">
-               <number>5</number>
-              </property>
-             </widget>
-            </item>
-            <item>
-             <spacer name="horizontalSpacerCoinControl">
-              <property name="orientation">
-               <enum>Qt::Horizontal</enum>
-              </property>
-              <property name="sizeHint" stdset="0">
-               <size>
-                <width>40</width>
-                <height>1</height>
-               </size>
-              </property>
-             </spacer>
-            </item>
-           </layout>
-          </item>
-          <item>
-           <widget class="QWidget" name="widgetCoinControl" native="true">
-            <property name="sizePolicy">
-             <sizepolicy hsizetype="Preferred" vsizetype="Preferred">
-              <horstretch>0</horstretch>
-              <verstretch>0</verstretch>
-             </sizepolicy>
-            </property>
-            <property name="minimumSize">
-             <size>
-              <width>0</width>
-              <height>0</height>
-             </size>
-            </property>
->>>>>>> 24ff3c4a
             <property name="styleSheet">
              <string notr="true"/>
             </property>
@@ -861,11 +677,6 @@
                   </widget>
                  </item>
                 </layout>
-<<<<<<< HEAD
-               </item>
-               <item>
-                <layout class="QFormLayout" name="formLayoutCoinControl2">
-=======
                </item>
                <item>
                 <layout class="QFormLayout" name="formLayoutCoinControl2">
@@ -955,122 +766,6 @@
                </item>
                <item>
                 <layout class="QFormLayout" name="formLayoutCoinControl3">
->>>>>>> 24ff3c4a
-                 <property name="horizontalSpacing">
-                  <number>10</number>
-                 </property>
-                 <property name="verticalSpacing">
-                  <number>14</number>
-                 </property>
-                 <property name="leftMargin">
-                  <number>6</number>
-                 </property>
-                 <property name="topMargin">
-                  <number>4</number>
-                 </property>
-                 <property name="rightMargin">
-                  <number>6</number>
-                 </property>
-                 <item row="0" column="0">
-<<<<<<< HEAD
-                  <widget class="QLabel" name="labelCoinControlAmountText">
-=======
-                  <widget class="QLabel" name="labelCoinControlFeeText">
->>>>>>> 24ff3c4a
-                   <property name="styleSheet">
-                    <string notr="true">font-weight:bold;</string>
-                   </property>
-                   <property name="text">
-<<<<<<< HEAD
-                    <string>Amount:</string>
-=======
-                    <string>Fee:</string>
->>>>>>> 24ff3c4a
-                   </property>
-                   <property name="margin">
-                    <number>0</number>
-                   </property>
-                  </widget>
-                 </item>
-                 <item row="0" column="1">
-<<<<<<< HEAD
-                  <widget class="QLabel" name="labelCoinControlAmount">
-=======
-                  <widget class="QLabel" name="labelCoinControlFee">
->>>>>>> 24ff3c4a
-                   <property name="font">
-                    <font>
-                     <family>Lucida Grande</family>
-                     <pointsize>12</pointsize>
-                    </font>
-                   </property>
-                   <property name="cursor">
-                    <cursorShape>IBeamCursor</cursorShape>
-                   </property>
-                   <property name="contextMenuPolicy">
-                    <enum>Qt::ActionsContextMenu</enum>
-                   </property>
-                   <property name="text">
-                    <string notr="true">0.00 BTC</string>
-                   </property>
-                   <property name="textInteractionFlags">
-                    <set>Qt::LinksAccessibleByMouse|Qt::TextSelectableByKeyboard|Qt::TextSelectableByMouse</set>
-                   </property>
-                  </widget>
-                 </item>
-                 <item row="1" column="0">
-<<<<<<< HEAD
-                  <widget class="QLabel" name="labelCoinControlPriorityText">
-=======
-                  <widget class="QLabel" name="labelCoinControlLowOutputText">
->>>>>>> 24ff3c4a
-                   <property name="styleSheet">
-                    <string notr="true">font-weight:bold;</string>
-                   </property>
-                   <property name="text">
-<<<<<<< HEAD
-                    <string>Priority:</string>
-=======
-                    <string>Low Output:</string>
->>>>>>> 24ff3c4a
-                   </property>
-                  </widget>
-                 </item>
-                 <item row="1" column="1">
-<<<<<<< HEAD
-                  <widget class="QLabel" name="labelCoinControlPriority">
-=======
-                  <widget class="QLabel" name="labelCoinControlLowOutput">
->>>>>>> 24ff3c4a
-                   <property name="font">
-                    <font>
-                     <family>Lucida Grande</family>
-                     <pointsize>12</pointsize>
-                    </font>
-                   </property>
-                   <property name="cursor">
-                    <cursorShape>IBeamCursor</cursorShape>
-                   </property>
-                   <property name="contextMenuPolicy">
-                    <enum>Qt::ActionsContextMenu</enum>
-                   </property>
-                   <property name="text">
-<<<<<<< HEAD
-                    <string>medium</string>
-=======
-                    <string>no</string>
->>>>>>> 24ff3c4a
-                   </property>
-                   <property name="textInteractionFlags">
-                    <set>Qt::LinksAccessibleByMouse|Qt::TextSelectableByKeyboard|Qt::TextSelectableByMouse</set>
-                   </property>
-                  </widget>
-                 </item>
-                </layout>
-               </item>
-               <item>
-<<<<<<< HEAD
-                <layout class="QFormLayout" name="formLayoutCoinControl3">
                  <property name="horizontalSpacing">
                   <number>10</number>
                  </property>
@@ -1156,8 +851,7 @@
                 </layout>
                </item>
                <item>
-=======
->>>>>>> 24ff3c4a
+
                 <layout class="QFormLayout" name="formLayoutCoinControl4">
                  <property name="horizontalSpacing">
                   <number>10</number>
