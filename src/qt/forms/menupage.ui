<<<<<<< HEAD
<?xml version="1.0" encoding="UTF-8"?>
<ui version="4.0">
 <class>MenuPage</class>
 <widget class="QWidget" name="MenuPage">
  <property name="geometry">
   <rect>
    <x>0</x>
    <y>0</y>
    <width>200</width>
    <height>690</height>
   </rect>
  </property>
  <property name="sizePolicy">
   <sizepolicy hsizetype="Fixed" vsizetype="Preferred">
    <horstretch>0</horstretch>
    <verstretch>0</verstretch>
   </sizepolicy>
  </property>
  <property name="minimumSize">
   <size>
    <width>200</width>
    <height>0</height>
   </size>
  </property>
  <property name="maximumSize">
   <size>
    <width>200</width>
    <height>16777215</height>
   </size>
  </property>
  <property name="palette">
   <palette>
    <active>
     <colorrole role="WindowText">
      <brush brushstyle="SolidPattern">
       <color alpha="255">
        <red>0</red>
        <green>0</green>
        <blue>0</blue>
       </color>
      </brush>
     </colorrole>
     <colorrole role="Button">
      <brush brushstyle="SolidPattern">
       <color alpha="255">
        <red>255</red>
        <green>255</green>
        <blue>255</blue>
       </color>
      </brush>
     </colorrole>
     <colorrole role="Midlight">
      <brush brushstyle="SolidPattern">
       <color alpha="255">
        <red>255</red>
        <green>255</green>
        <blue>255</blue>
       </color>
      </brush>
     </colorrole>
     <colorrole role="Dark">
      <brush brushstyle="SolidPattern">
       <color alpha="255">
        <red>225</red>
        <green>225</green>
        <blue>225</blue>
       </color>
      </brush>
     </colorrole>
     <colorrole role="Mid">
      <brush brushstyle="SolidPattern">
       <color alpha="255">
        <red>0</red>
        <green>0</green>
        <blue>255</blue>
       </color>
      </brush>
     </colorrole>
     <colorrole role="Text">
      <brush brushstyle="SolidPattern">
       <color alpha="255">
        <red>0</red>
        <green>0</green>
        <blue>0</blue>
       </color>
      </brush>
     </colorrole>
     <colorrole role="BrightText">
      <brush brushstyle="SolidPattern">
       <color alpha="255">
        <red>255</red>
        <green>128</green>
        <blue>0</blue>
       </color>
      </brush>
     </colorrole>
     <colorrole role="ButtonText">
      <brush brushstyle="SolidPattern">
       <color alpha="255">
        <red>0</red>
        <green>0</green>
        <blue>0</blue>
       </color>
      </brush>
     </colorrole>
     <colorrole role="Base">
      <brush brushstyle="SolidPattern">
       <color alpha="255">
        <red>255</red>
        <green>255</green>
        <blue>255</blue>
       </color>
      </brush>
     </colorrole>
     <colorrole role="Window">
      <brush brushstyle="SolidPattern">
       <color alpha="255">
        <red>255</red>
        <green>255</green>
        <blue>255</blue>
       </color>
      </brush>
     </colorrole>
    </active>
    <inactive>
     <colorrole role="WindowText">
      <brush brushstyle="SolidPattern">
       <color alpha="255">
        <red>0</red>
        <green>0</green>
        <blue>0</blue>
       </color>
      </brush>
     </colorrole>
     <colorrole role="Button">
      <brush brushstyle="SolidPattern">
       <color alpha="255">
        <red>255</red>
        <green>255</green>
        <blue>255</blue>
       </color>
      </brush>
     </colorrole>
     <colorrole role="Midlight">
      <brush brushstyle="SolidPattern">
       <color alpha="255">
        <red>255</red>
        <green>255</green>
        <blue>255</blue>
       </color>
      </brush>
     </colorrole>
     <colorrole role="Dark">
      <brush brushstyle="SolidPattern">
       <color alpha="255">
        <red>225</red>
        <green>225</green>
        <blue>225</blue>
       </color>
      </brush>
     </colorrole>
     <colorrole role="Mid">
      <brush brushstyle="SolidPattern">
       <color alpha="255">
        <red>0</red>
        <green>0</green>
        <blue>255</blue>
       </color>
      </brush>
     </colorrole>
     <colorrole role="Text">
      <brush brushstyle="SolidPattern">
       <color alpha="255">
        <red>0</red>
        <green>0</green>
        <blue>0</blue>
       </color>
      </brush>
     </colorrole>
     <colorrole role="BrightText">
      <brush brushstyle="SolidPattern">
       <color alpha="255">
        <red>255</red>
        <green>128</green>
        <blue>0</blue>
       </color>
      </brush>
     </colorrole>
     <colorrole role="ButtonText">
      <brush brushstyle="SolidPattern">
       <color alpha="255">
        <red>0</red>
        <green>0</green>
        <blue>0</blue>
       </color>
      </brush>
     </colorrole>
     <colorrole role="Base">
      <brush brushstyle="SolidPattern">
       <color alpha="255">
        <red>255</red>
        <green>255</green>
        <blue>255</blue>
       </color>
      </brush>
     </colorrole>
     <colorrole role="Window">
      <brush brushstyle="SolidPattern">
       <color alpha="255">
        <red>255</red>
        <green>255</green>
        <blue>255</blue>
       </color>
      </brush>
     </colorrole>
    </inactive>
    <disabled>
     <colorrole role="WindowText">
      <brush brushstyle="SolidPattern">
       <color alpha="255">
        <red>225</red>
        <green>225</green>
        <blue>225</blue>
       </color>
      </brush>
     </colorrole>
     <colorrole role="Button">
      <brush brushstyle="SolidPattern">
       <color alpha="255">
        <red>255</red>
        <green>255</green>
        <blue>255</blue>
       </color>
      </brush>
     </colorrole>
     <colorrole role="Midlight">
      <brush brushstyle="SolidPattern">
       <color alpha="255">
        <red>255</red>
        <green>255</green>
        <blue>255</blue>
       </color>
      </brush>
     </colorrole>
     <colorrole role="Dark">
      <brush brushstyle="SolidPattern">
       <color alpha="255">
        <red>225</red>
        <green>225</green>
        <blue>225</blue>
       </color>
      </brush>
     </colorrole>
     <colorrole role="Mid">
      <brush brushstyle="SolidPattern">
       <color alpha="255">
        <red>0</red>
        <green>0</green>
        <blue>255</blue>
       </color>
      </brush>
     </colorrole>
     <colorrole role="Text">
      <brush brushstyle="SolidPattern">
       <color alpha="255">
        <red>225</red>
        <green>225</green>
        <blue>225</blue>
       </color>
      </brush>
     </colorrole>
     <colorrole role="BrightText">
      <brush brushstyle="SolidPattern">
       <color alpha="255">
        <red>255</red>
        <green>128</green>
        <blue>0</blue>
       </color>
      </brush>
     </colorrole>
     <colorrole role="ButtonText">
      <brush brushstyle="SolidPattern">
       <color alpha="255">
        <red>225</red>
        <green>225</green>
        <blue>225</blue>
       </color>
      </brush>
     </colorrole>
     <colorrole role="Base">
      <brush brushstyle="SolidPattern">
       <color alpha="255">
        <red>255</red>
        <green>255</green>
        <blue>255</blue>
       </color>
      </brush>
     </colorrole>
     <colorrole role="Window">
      <brush brushstyle="SolidPattern">
       <color alpha="255">
        <red>255</red>
        <green>255</green>
        <blue>255</blue>
       </color>
      </brush>
     </colorrole>
    </disabled>
   </palette>
  </property>
  <property name="font">
   <font>
    <family>ZoinLight</family>
   </font>
  </property>
  <property name="windowTitle">
   <string>Form</string>
  </property>
  <property name="autoFillBackground">
   <bool>false</bool>
  </property>
  <property name="styleSheet">
   <string notr="true">background-color: rgb(255, 255, 255);
border-style: none;</string>
  </property>
  <layout class="QVBoxLayout" name="topLayout">
   <property name="spacing">
    <number>0</number>
   </property>
   <property name="leftMargin">
    <number>0</number>
   </property>
   <property name="topMargin">
    <number>0</number>
   </property>
   <property name="rightMargin">
    <number>0</number>
   </property>
   <property name="bottomMargin">
    <number>0</number>
   </property>
   <item>
    <widget class="QFrame" name="frame_3">
     <property name="sizePolicy">
      <sizepolicy hsizetype="Fixed" vsizetype="Preferred">
       <horstretch>0</horstretch>
       <verstretch>0</verstretch>
      </sizepolicy>
     </property>
     <property name="minimumSize">
      <size>
       <width>200</width>
       <height>0</height>
      </size>
     </property>
     <property name="maximumSize">
      <size>
       <width>200</width>
       <height>16777215</height>
      </size>
     </property>
     <property name="styleSheet">
      <string notr="true">background-color: white;</string>
     </property>
     <property name="frameShape">
      <enum>QFrame::StyledPanel</enum>
     </property>
     <property name="frameShadow">
      <enum>QFrame::Raised</enum>
     </property>
     <layout class="QVBoxLayout" name="verticalLayout">
      <property name="spacing">
       <number>0</number>
      </property>
      <property name="leftMargin">
       <number>0</number>
      </property>
      <property name="topMargin">
       <number>0</number>
      </property>
      <property name="rightMargin">
       <number>0</number>
      </property>
      <property name="bottomMargin">
       <number>0</number>
      </property>
      <item>
       <widget class="QPushButton" name="pushButton">
        <property name="sizePolicy">
         <sizepolicy hsizetype="Preferred" vsizetype="Fixed">
          <horstretch>0</horstretch>
          <verstretch>0</verstretch>
         </sizepolicy>
        </property>
        <property name="minimumSize">
         <size>
          <width>200</width>
          <height>0</height>
         </size>
        </property>
        <property name="layoutDirection">
         <enum>Qt::LeftToRight</enum>
        </property>
        <property name="text">
         <string/>
        </property>
        <property name="icon">
         <iconset resource="../bitcoin.qrc">
          <normaloff>:/icons/zoin</normaloff>:/icons/zoin</iconset>
        </property>
        <property name="iconSize">
         <size>
          <width>80</width>
          <height>80</height>
         </size>
        </property>
       </widget>
      </item>
     </layout>
    </widget>
   </item>
   <item>
    <widget class="QPushButton" name="Overview">
     <property name="sizePolicy">
      <sizepolicy hsizetype="Fixed" vsizetype="Minimum">
       <horstretch>0</horstretch>
       <verstretch>0</verstretch>
      </sizepolicy>
     </property>
     <property name="minimumSize">
      <size>
       <width>200</width>
       <height>60</height>
      </size>
     </property>
     <property name="maximumSize">
      <size>
       <width>16777215</width>
       <height>60</height>
      </size>
     </property>
     <property name="font">
      <font>
       <family>ZoinLight</family>
       <pointsize>16</pointsize>
       <weight>50</weight>
       <italic>false</italic>
       <bold>false</bold>
       <strikeout>false</strikeout>
       <kerning>false</kerning>
      </font>
     </property>
     <property name="layoutDirection">
      <enum>Qt::LeftToRight</enum>
     </property>
     <property name="styleSheet">
      <string notr="true">border:0;
height: 60px;
padding-left: 5px;
text-align:left;
color: rgb(45, 45, 45);</string>
     </property>
     <property name="text">
      <string>Overview</string>
     </property>
     <property name="icon">
      <iconset resource="../bitcoin.qrc">
       <normaloff>:/icons/Exports_27</normaloff>
       <normalon>:/icons/Exports_60</normalon>:/icons/Exports_27</iconset>
     </property>
     <property name="iconSize">
      <size>
       <width>48</width>
       <height>48</height>
      </size>
     </property>
     <property name="checkable">
      <bool>true</bool>
     </property>
     <property name="checked">
      <bool>false</bool>
     </property>
    </widget>
   </item>
   <item>
    <widget class="QPushButton" name="Send">
     <property name="sizePolicy">
      <sizepolicy hsizetype="Fixed" vsizetype="Minimum">
       <horstretch>0</horstretch>
       <verstretch>0</verstretch>
      </sizepolicy>
     </property>
     <property name="minimumSize">
      <size>
       <width>200</width>
       <height>60</height>
      </size>
     </property>
     <property name="maximumSize">
      <size>
       <width>16777215</width>
       <height>60</height>
      </size>
     </property>
     <property name="font">
      <font>
       <family>ZoinLight</family>
       <pointsize>16</pointsize>
       <weight>50</weight>
       <bold>false</bold>
      </font>
     </property>
     <property name="styleSheet">
      <string notr="true">border:0;
height: 60px;
padding-left: 5px;
text-align:left;
color: rgb(45, 45, 45);</string>
     </property>
     <property name="text">
      <string>Send</string>
     </property>
     <property name="icon">
      <iconset resource="../bitcoin.qrc">
       <normaloff>:/icons/Exports_29</normaloff>
       <normalon>:/icons/Exports_61</normalon>:/icons/Exports_29</iconset>
     </property>
     <property name="iconSize">
      <size>
       <width>48</width>
       <height>48</height>
      </size>
     </property>
     <property name="checkable">
      <bool>true</bool>
     </property>
    </widget>
   </item>
   <item>
    <widget class="QPushButton" name="Receive">
     <property name="sizePolicy">
      <sizepolicy hsizetype="Fixed" vsizetype="Minimum">
       <horstretch>0</horstretch>
       <verstretch>0</verstretch>
      </sizepolicy>
     </property>
     <property name="minimumSize">
      <size>
       <width>200</width>
       <height>60</height>
      </size>
     </property>
     <property name="maximumSize">
      <size>
       <width>16777215</width>
       <height>60</height>
      </size>
     </property>
     <property name="font">
      <font>
       <family>ZoinLight</family>
       <pointsize>16</pointsize>
       <weight>50</weight>
       <bold>false</bold>
      </font>
     </property>
     <property name="styleSheet">
      <string notr="true">border:0;
height: 60px;
padding-left: 5px;
text-align:left;
color: rgb(45, 45, 45);</string>
     </property>
     <property name="text">
      <string>Receive</string>
     </property>
     <property name="icon">
      <iconset resource="../bitcoin.qrc">
       <normaloff>:/icons/Exports_31</normaloff>
       <normalon>:/icons/Exports_63</normalon>:/icons/Exports_31</iconset>
     </property>
     <property name="iconSize">
      <size>
       <width>48</width>
       <height>48</height>
      </size>
     </property>
     <property name="checkable">
      <bool>true</bool>
     </property>
    </widget>
   </item>
   <item>
    <widget class="QPushButton" name="Zerocoin">
     <property name="sizePolicy">
      <sizepolicy hsizetype="Fixed" vsizetype="Minimum">
       <horstretch>0</horstretch>
       <verstretch>0</verstretch>
      </sizepolicy>
     </property>
     <property name="minimumSize">
      <size>
       <width>200</width>
       <height>60</height>
      </size>
     </property>
     <property name="maximumSize">
      <size>
       <width>16777215</width>
       <height>60</height>
      </size>
     </property>
     <property name="font">
      <font>
       <family>ZoinLight</family>
       <pointsize>16</pointsize>
       <weight>50</weight>
       <bold>false</bold>
      </font>
     </property>
     <property name="layoutDirection">
      <enum>Qt::LeftToRight</enum>
     </property>
     <property name="styleSheet">
      <string notr="true">border:0;
height: 60px;
padding-left: 5px;
text-align:left;
color: rgb(45, 45, 45);</string>
     </property>
     <property name="text">
      <string>Zerocoin</string>
     </property>
     <property name="icon">
      <iconset resource="../bitcoin.qrc">
       <normaloff>:/icons/Exports_33</normaloff>
       <normalon>:/icons/Exports_64</normalon>:/icons/Exports_33</iconset>
     </property>
     <property name="iconSize">
      <size>
       <width>48</width>
       <height>48</height>
      </size>
     </property>
     <property name="checkable">
      <bool>true</bool>
     </property>
    </widget>
   </item>
   <item>
    <widget class="QPushButton" name="Transactions">
     <property name="sizePolicy">
      <sizepolicy hsizetype="Fixed" vsizetype="Minimum">
       <horstretch>0</horstretch>
       <verstretch>0</verstretch>
      </sizepolicy>
     </property>
     <property name="minimumSize">
      <size>
       <width>200</width>
       <height>60</height>
      </size>
     </property>
     <property name="maximumSize">
      <size>
       <width>16777215</width>
       <height>60</height>
      </size>
     </property>
     <property name="font">
      <font>
       <family>ZoinLight</family>
       <pointsize>16</pointsize>
       <weight>50</weight>
       <bold>false</bold>
      </font>
     </property>
     <property name="styleSheet">
      <string notr="true">border:0;
height: 60px;
padding-left: 5px;
text-align:left;
color: rgb(45, 45, 45);</string>
     </property>
     <property name="text">
      <string>Transactions</string>
     </property>
     <property name="icon">
      <iconset resource="../bitcoin.qrc">
       <normaloff>:/icons/Exports_35</normaloff>
       <normalon>:/icons/Exports_65</normalon>:/icons/Exports_35</iconset>
     </property>
     <property name="iconSize">
      <size>
       <width>48</width>
       <height>48</height>
      </size>
     </property>
     <property name="checkable">
      <bool>true</bool>
     </property>
    </widget>
   </item>
   <item>
    <widget class="QPushButton" name="Address">
     <property name="sizePolicy">
      <sizepolicy hsizetype="Fixed" vsizetype="Minimum">
       <horstretch>0</horstretch>
       <verstretch>0</verstretch>
      </sizepolicy>
     </property>
     <property name="minimumSize">
      <size>
       <width>200</width>
       <height>60</height>
      </size>
     </property>
     <property name="maximumSize">
      <size>
       <width>16777215</width>
       <height>60</height>
      </size>
     </property>
     <property name="font">
      <font>
       <family>ZoinLight</family>
       <pointsize>16</pointsize>
       <weight>50</weight>
       <bold>false</bold>
      </font>
     </property>
     <property name="styleSheet">
      <string notr="true">border:0;
height: 60px;
padding-left: 5px;
text-align:left;
color: rgb(45, 45, 45);</string>
     </property>
     <property name="text">
      <string>Addresses</string>
     </property>
     <property name="icon">
      <iconset resource="../bitcoin.qrc">
       <normaloff>:/icons/Exports_37</normaloff>
       <normalon>:/icons/Exports_66</normalon>:/icons/Exports_37</iconset>
     </property>
     <property name="iconSize">
      <size>
       <width>48</width>
       <height>48</height>
      </size>
     </property>
     <property name="checkable">
      <bool>true</bool>
     </property>
    </widget>
   </item>
   <item>
    <widget class="QPushButton" name="Community">
     <property name="sizePolicy">
      <sizepolicy hsizetype="Fixed" vsizetype="Minimum">
       <horstretch>0</horstretch>
       <verstretch>0</verstretch>
      </sizepolicy>
     </property>
     <property name="minimumSize">
      <size>
       <width>200</width>
       <height>60</height>
      </size>
     </property>
     <property name="maximumSize">
      <size>
       <width>16777215</width>
       <height>60</height>
      </size>
     </property>
     <property name="font">
      <font>
       <family>ZoinLight</family>
       <pointsize>16</pointsize>
       <weight>50</weight>
       <bold>false</bold>
      </font>
     </property>
     <property name="styleSheet">
      <string notr="true">border:0;
height: 60px;
padding-left: 5px;
text-align:left;
color: rgb(45, 45, 45);</string>
     </property>
     <property name="text">
      <string>Community</string>
     </property>
     <property name="icon">
      <iconset resource="../bitcoin.qrc">
       <normaloff>:/icons/Exports_39</normaloff>
       <normalon>:/icons/Exports_67</normalon>
       <activeon>:/icons/Exports_67</activeon>
       <selectedon>:/icons/Exports_67</selectedon>:/icons/Exports_39</iconset>
     </property>
     <property name="iconSize">
      <size>
       <width>48</width>
       <height>48</height>
      </size>
     </property>
     <property name="checkable">
      <bool>true</bool>
     </property>
    </widget>
   </item>
   <item>
    <widget class="QPushButton" name="Masternode">
     <property name="enabled">
      <bool>false</bool>
     </property>
     <property name="sizePolicy">
      <sizepolicy hsizetype="Fixed" vsizetype="Minimum">
       <horstretch>0</horstretch>
       <verstretch>0</verstretch>
      </sizepolicy>
     </property>
     <property name="minimumSize">
      <size>
       <width>200</width>
       <height>60</height>
      </size>
     </property>
     <property name="maximumSize">
      <size>
       <width>16777215</width>
       <height>60</height>
      </size>
     </property>
     <property name="font">
      <font>
       <family>ZoinLight</family>
       <pointsize>16</pointsize>
       <weight>50</weight>
       <bold>false</bold>
      </font>
     </property>
     <property name="styleSheet">
      <string notr="true">border:0;
height: 60px;
padding-left: 5px;
text-align:left;
</string>
     </property>
     <property name="text">
      <string>Zoinode</string>
     </property>
     <property name="icon">
      <iconset resource="../bitcoin.qrc">
       <normaloff>:/icons/Exports_41</normaloff>:/icons/Exports_41</iconset>
     </property>
     <property name="iconSize">
      <size>
       <width>48</width>
       <height>48</height>
      </size>
     </property>
     <property name="flat">
      <bool>false</bool>
     </property>
    </widget>
   </item>
   <item>
    <widget class="QPushButton" name="Vote">
     <property name="enabled">
      <bool>false</bool>
     </property>
     <property name="sizePolicy">
      <sizepolicy hsizetype="Fixed" vsizetype="Minimum">
       <horstretch>0</horstretch>
       <verstretch>0</verstretch>
      </sizepolicy>
     </property>
     <property name="minimumSize">
      <size>
       <width>200</width>
       <height>60</height>
      </size>
     </property>
     <property name="maximumSize">
      <size>
       <width>16777215</width>
       <height>60</height>
      </size>
     </property>
     <property name="font">
      <font>
       <family>ZoinLight</family>
       <pointsize>16</pointsize>
       <weight>50</weight>
       <bold>false</bold>
      </font>
     </property>
     <property name="styleSheet">
      <string notr="true">border:0;
height: 60px;
padding-left: 5px;
text-align:left;
</string>
     </property>
     <property name="text">
      <string>Vote</string>
     </property>
     <property name="icon">
      <iconset resource="../bitcoin.qrc">
       <normaloff>:/icons/Exports_43</normaloff>:/icons/Exports_43</iconset>
     </property>
     <property name="iconSize">
      <size>
       <width>48</width>
       <height>48</height>
      </size>
     </property>
    </widget>
   </item>
   <item>
    <widget class="QFrame" name="frame_2">
     <property name="sizePolicy">
      <sizepolicy hsizetype="Fixed" vsizetype="Preferred">
       <horstretch>0</horstretch>
       <verstretch>0</verstretch>
      </sizepolicy>
     </property>
     <property name="minimumSize">
      <size>
       <width>200</width>
       <height>0</height>
      </size>
     </property>
     <property name="styleSheet">
      <string notr="true">border:0;</string>
     </property>
     <property name="frameShape">
      <enum>QFrame::StyledPanel</enum>
     </property>
     <property name="frameShadow">
      <enum>QFrame::Raised</enum>
     </property>
    </widget>
   </item>
   <item>
    <widget class="QFrame" name="frame">
     <property name="sizePolicy">
      <sizepolicy hsizetype="Fixed" vsizetype="Fixed">
       <horstretch>0</horstretch>
       <verstretch>0</verstretch>
      </sizepolicy>
     </property>
     <property name="minimumSize">
      <size>
       <width>200</width>
       <height>60</height>
      </size>
     </property>
     <property name="sizeIncrement">
      <size>
       <width>0</width>
       <height>0</height>
      </size>
     </property>
     <property name="layoutDirection">
      <enum>Qt::LeftToRight</enum>
     </property>
     <property name="styleSheet">
      <string notr="true">background: QLinearGradient(x1: 0, y1: 0, x2: 1, y2: 0, stop: 0 #121646, stop: 1 #510c9f);</string>
     </property>
     <property name="frameShape">
      <enum>QFrame::StyledPanel</enum>
     </property>
     <property name="frameShadow">
      <enum>QFrame::Raised</enum>
     </property>
     <property name="lineWidth">
      <number>0</number>
     </property>
     <layout class="QHBoxLayout" name="horizontalLayout">
      <property name="spacing">
       <number>0</number>
      </property>
      <property name="leftMargin">
       <number>0</number>
      </property>
      <property name="topMargin">
       <number>0</number>
      </property>
      <property name="rightMargin">
       <number>0</number>
      </property>
      <property name="bottomMargin">
       <number>0</number>
      </property>
      <item>
       <widget class="QPushButton" name="LearnMore">
        <property name="sizePolicy">
         <sizepolicy hsizetype="Fixed" vsizetype="Preferred">
          <horstretch>0</horstretch>
          <verstretch>0</verstretch>
         </sizepolicy>
        </property>
        <property name="minimumSize">
         <size>
          <width>200</width>
          <height>60</height>
         </size>
        </property>
        <property name="font">
         <font>
          <family>ZoinLight</family>
          <pointsize>12</pointsize>
         </font>
        </property>
        <property name="styleSheet">
         <string notr="true">color:white;
border:0;
text-align:center;
</string>
        </property>
        <property name="text">
         <string> Learn more about Zoin</string>
        </property>
        <property name="icon">
         <iconset resource="../bitcoin.qrc">
          <normaloff>:/icons/zoin-logo-white</normaloff>:/icons/zoin-logo-white</iconset>
        </property>
        <property name="iconSize">
         <size>
          <width>30</width>
          <height>30</height>
         </size>
        </property>
        <property name="checkable">
         <bool>true</bool>
        </property>
       </widget>
      </item>
     </layout>
    </widget>
   </item>
  </layout>
 </widget>
 <resources>
  <include location="../bitcoin.qrc"/>
 </resources>
 <connections/>
</ui>
=======
<?xml version="1.0" encoding="UTF-8"?>
<ui version="4.0">
 <class>MenuPage</class>
 <widget class="QWidget" name="MenuPage">
  <property name="geometry">
   <rect>
    <x>0</x>
    <y>0</y>
    <width>200</width>
    <height>510</height>
   </rect>
  </property>
  <property name="sizePolicy">
   <sizepolicy hsizetype="Fixed" vsizetype="Preferred">
    <horstretch>0</horstretch>
    <verstretch>0</verstretch>
   </sizepolicy>
  </property>
  <property name="minimumSize">
   <size>
    <width>200</width>
    <height>0</height>
   </size>
  </property>
  <property name="maximumSize">
   <size>
    <width>200</width>
    <height>16777215</height>
   </size>
  </property>
  <property name="palette">
   <palette>
    <active>
     <colorrole role="WindowText">
      <brush brushstyle="SolidPattern">
       <color alpha="255">
        <red>0</red>
        <green>0</green>
        <blue>0</blue>
       </color>
      </brush>
     </colorrole>
     <colorrole role="Button">
      <brush brushstyle="SolidPattern">
       <color alpha="255">
        <red>255</red>
        <green>255</green>
        <blue>255</blue>
       </color>
      </brush>
     </colorrole>
     <colorrole role="Midlight">
      <brush brushstyle="SolidPattern">
       <color alpha="255">
        <red>255</red>
        <green>255</green>
        <blue>255</blue>
       </color>
      </brush>
     </colorrole>
     <colorrole role="Dark">
      <brush brushstyle="SolidPattern">
       <color alpha="255">
        <red>225</red>
        <green>225</green>
        <blue>225</blue>
       </color>
      </brush>
     </colorrole>
     <colorrole role="Mid">
      <brush brushstyle="SolidPattern">
       <color alpha="255">
        <red>0</red>
        <green>0</green>
        <blue>255</blue>
       </color>
      </brush>
     </colorrole>
     <colorrole role="Text">
      <brush brushstyle="SolidPattern">
       <color alpha="255">
        <red>0</red>
        <green>0</green>
        <blue>0</blue>
       </color>
      </brush>
     </colorrole>
     <colorrole role="BrightText">
      <brush brushstyle="SolidPattern">
       <color alpha="255">
        <red>255</red>
        <green>128</green>
        <blue>0</blue>
       </color>
      </brush>
     </colorrole>
     <colorrole role="ButtonText">
      <brush brushstyle="SolidPattern">
       <color alpha="255">
        <red>0</red>
        <green>0</green>
        <blue>0</blue>
       </color>
      </brush>
     </colorrole>
     <colorrole role="Base">
      <brush brushstyle="SolidPattern">
       <color alpha="255">
        <red>255</red>
        <green>255</green>
        <blue>255</blue>
       </color>
      </brush>
     </colorrole>
     <colorrole role="Window">
      <brush brushstyle="SolidPattern">
       <color alpha="255">
        <red>255</red>
        <green>255</green>
        <blue>255</blue>
       </color>
      </brush>
     </colorrole>
    </active>
    <inactive>
     <colorrole role="WindowText">
      <brush brushstyle="SolidPattern">
       <color alpha="255">
        <red>0</red>
        <green>0</green>
        <blue>0</blue>
       </color>
      </brush>
     </colorrole>
     <colorrole role="Button">
      <brush brushstyle="SolidPattern">
       <color alpha="255">
        <red>255</red>
        <green>255</green>
        <blue>255</blue>
       </color>
      </brush>
     </colorrole>
     <colorrole role="Midlight">
      <brush brushstyle="SolidPattern">
       <color alpha="255">
        <red>255</red>
        <green>255</green>
        <blue>255</blue>
       </color>
      </brush>
     </colorrole>
     <colorrole role="Dark">
      <brush brushstyle="SolidPattern">
       <color alpha="255">
        <red>225</red>
        <green>225</green>
        <blue>225</blue>
       </color>
      </brush>
     </colorrole>
     <colorrole role="Mid">
      <brush brushstyle="SolidPattern">
       <color alpha="255">
        <red>0</red>
        <green>0</green>
        <blue>255</blue>
       </color>
      </brush>
     </colorrole>
     <colorrole role="Text">
      <brush brushstyle="SolidPattern">
       <color alpha="255">
        <red>0</red>
        <green>0</green>
        <blue>0</blue>
       </color>
      </brush>
     </colorrole>
     <colorrole role="BrightText">
      <brush brushstyle="SolidPattern">
       <color alpha="255">
        <red>255</red>
        <green>128</green>
        <blue>0</blue>
       </color>
      </brush>
     </colorrole>
     <colorrole role="ButtonText">
      <brush brushstyle="SolidPattern">
       <color alpha="255">
        <red>0</red>
        <green>0</green>
        <blue>0</blue>
       </color>
      </brush>
     </colorrole>
     <colorrole role="Base">
      <brush brushstyle="SolidPattern">
       <color alpha="255">
        <red>255</red>
        <green>255</green>
        <blue>255</blue>
       </color>
      </brush>
     </colorrole>
     <colorrole role="Window">
      <brush brushstyle="SolidPattern">
       <color alpha="255">
        <red>255</red>
        <green>255</green>
        <blue>255</blue>
       </color>
      </brush>
     </colorrole>
    </inactive>
    <disabled>
     <colorrole role="WindowText">
      <brush brushstyle="SolidPattern">
       <color alpha="255">
        <red>225</red>
        <green>225</green>
        <blue>225</blue>
       </color>
      </brush>
     </colorrole>
     <colorrole role="Button">
      <brush brushstyle="SolidPattern">
       <color alpha="255">
        <red>255</red>
        <green>255</green>
        <blue>255</blue>
       </color>
      </brush>
     </colorrole>
     <colorrole role="Midlight">
      <brush brushstyle="SolidPattern">
       <color alpha="255">
        <red>255</red>
        <green>255</green>
        <blue>255</blue>
       </color>
      </brush>
     </colorrole>
     <colorrole role="Dark">
      <brush brushstyle="SolidPattern">
       <color alpha="255">
        <red>225</red>
        <green>225</green>
        <blue>225</blue>
       </color>
      </brush>
     </colorrole>
     <colorrole role="Mid">
      <brush brushstyle="SolidPattern">
       <color alpha="255">
        <red>0</red>
        <green>0</green>
        <blue>255</blue>
       </color>
      </brush>
     </colorrole>
     <colorrole role="Text">
      <brush brushstyle="SolidPattern">
       <color alpha="255">
        <red>225</red>
        <green>225</green>
        <blue>225</blue>
       </color>
      </brush>
     </colorrole>
     <colorrole role="BrightText">
      <brush brushstyle="SolidPattern">
       <color alpha="255">
        <red>255</red>
        <green>128</green>
        <blue>0</blue>
       </color>
      </brush>
     </colorrole>
     <colorrole role="ButtonText">
      <brush brushstyle="SolidPattern">
       <color alpha="255">
        <red>225</red>
        <green>225</green>
        <blue>225</blue>
       </color>
      </brush>
     </colorrole>
     <colorrole role="Base">
      <brush brushstyle="SolidPattern">
       <color alpha="255">
        <red>255</red>
        <green>255</green>
        <blue>255</blue>
       </color>
      </brush>
     </colorrole>
     <colorrole role="Window">
      <brush brushstyle="SolidPattern">
       <color alpha="255">
        <red>255</red>
        <green>255</green>
        <blue>255</blue>
       </color>
      </brush>
     </colorrole>
    </disabled>
   </palette>
  </property>
  <property name="font">
   <font>
    <family>ZoinLight</family>
   </font>
  </property>
  <property name="windowTitle">
   <string>Form</string>
  </property>
  <property name="autoFillBackground">
   <bool>false</bool>
  </property>
  <property name="styleSheet">
   <string notr="true">background-color: rgb(255, 255, 255);
border-style: none;</string>
  </property>
  <layout class="QVBoxLayout" name="topLayout">
   <property name="spacing">
    <number>0</number>
   </property>
   <property name="leftMargin">
    <number>0</number>
   </property>
   <property name="topMargin">
    <number>0</number>
   </property>
   <property name="rightMargin">
    <number>0</number>
   </property>
   <property name="bottomMargin">
    <number>0</number>
   </property>
   <item>
    <widget class="QFrame" name="frame_3">
     <property name="sizePolicy">
      <sizepolicy hsizetype="Fixed" vsizetype="Preferred">
       <horstretch>0</horstretch>
       <verstretch>0</verstretch>
      </sizepolicy>
     </property>
     <property name="minimumSize">
      <size>
       <width>200</width>
       <height>0</height>
      </size>
     </property>
     <property name="maximumSize">
      <size>
       <width>200</width>
       <height>16777215</height>
      </size>
     </property>
     <property name="styleSheet">
      <string notr="true">background-color: white;</string>
     </property>
     <property name="frameShape">
      <enum>QFrame::StyledPanel</enum>
     </property>
     <property name="frameShadow">
      <enum>QFrame::Raised</enum>
     </property>
     <layout class="QVBoxLayout" name="verticalLayout">
      <property name="spacing">
       <number>0</number>
      </property>
      <property name="leftMargin">
       <number>0</number>
      </property>
      <property name="topMargin">
       <number>0</number>
      </property>
      <property name="rightMargin">
       <number>0</number>
      </property>
      <property name="bottomMargin">
       <number>0</number>
      </property>
      <item>
       <widget class="QPushButton" name="pushButton">
        <property name="sizePolicy">
         <sizepolicy hsizetype="Preferred" vsizetype="Fixed">
          <horstretch>0</horstretch>
          <verstretch>0</verstretch>
         </sizepolicy>
        </property>
        <property name="minimumSize">
         <size>
          <width>200</width>
          <height>0</height>
         </size>
        </property>
        <property name="layoutDirection">
         <enum>Qt::LeftToRight</enum>
        </property>
        <property name="text">
         <string/>
        </property>
        <property name="icon">
         <iconset resource="../bitcoin.qrc">
          <normaloff>:/icons/bitcoin</normaloff>:/icons/bitcoin</iconset>
        </property>
        <property name="iconSize">
         <size>
          <width>80</width>
          <height>80</height>
         </size>
        </property>
       </widget>
      </item>
     </layout>
    </widget>
   </item>
   <item>
    <widget class="QPushButton" name="Overview">
     <property name="sizePolicy">
      <sizepolicy hsizetype="Fixed" vsizetype="Minimum">
       <horstretch>0</horstretch>
       <verstretch>0</verstretch>
      </sizepolicy>
     </property>
     <property name="minimumSize">
      <size>
       <width>200</width>
       <height>40</height>
      </size>
     </property>
     <property name="maximumSize">
      <size>
       <width>16777215</width>
       <height>60</height>
      </size>
     </property>
     <property name="font">
      <font>
       <family>ZoinLight</family>
       <pointsize>18</pointsize>
       <weight>50</weight>
       <italic>false</italic>
       <bold>false</bold>
       <strikeout>false</strikeout>
       <kerning>false</kerning>
      </font>
     </property>
     <property name="layoutDirection">
      <enum>Qt::LeftToRight</enum>
     </property>
     <property name="styleSheet">
      <string notr="true">border:0;
height: 60px;
padding-left: 5px;
text-align:left;
</string>
     </property>
     <property name="text">
      <string>Overview</string>
     </property>
     <property name="icon">
      <iconset resource="../bitcoin.qrc">
       <normaloff>:/icons/Exports_27</normaloff>
       <normalon>:/icons/Exports_60</normalon>:/icons/Exports_27</iconset>
     </property>
     <property name="iconSize">
      <size>
       <width>48</width>
       <height>48</height>
      </size>
     </property>
     <property name="checkable">
      <bool>true</bool>
     </property>
     <property name="checked">
      <bool>false</bool>
     </property>
    </widget>
   </item>
   <item>
    <widget class="QPushButton" name="Send">
     <property name="sizePolicy">
      <sizepolicy hsizetype="Fixed" vsizetype="Minimum">
       <horstretch>0</horstretch>
       <verstretch>0</verstretch>
      </sizepolicy>
     </property>
     <property name="minimumSize">
      <size>
       <width>200</width>
       <height>40</height>
      </size>
     </property>
     <property name="maximumSize">
      <size>
       <width>16777215</width>
       <height>60</height>
      </size>
     </property>
     <property name="font">
      <font>
       <family>ZoinLight</family>
       <pointsize>18</pointsize>
       <weight>50</weight>
       <bold>false</bold>
      </font>
     </property>
     <property name="styleSheet">
      <string notr="true">border:0;
height: 60px;
padding-left: 5px;
text-align:left;
</string>
     </property>
     <property name="text">
      <string>Send</string>
     </property>
     <property name="icon">
      <iconset resource="../bitcoin.qrc">
       <normaloff>:/icons/Exports_29</normaloff>
       <normalon>:/icons/Exports_61</normalon>:/icons/Exports_29</iconset>
     </property>
     <property name="iconSize">
      <size>
       <width>48</width>
       <height>48</height>
      </size>
     </property>
     <property name="checkable">
      <bool>true</bool>
     </property>
    </widget>
   </item>
   <item>
    <widget class="QPushButton" name="Receive">
     <property name="sizePolicy">
      <sizepolicy hsizetype="Fixed" vsizetype="Minimum">
       <horstretch>0</horstretch>
       <verstretch>0</verstretch>
      </sizepolicy>
     </property>
     <property name="minimumSize">
      <size>
       <width>200</width>
       <height>40</height>
      </size>
     </property>
     <property name="maximumSize">
      <size>
       <width>16777215</width>
       <height>60</height>
      </size>
     </property>
     <property name="font">
      <font>
       <family>ZoinLight</family>
       <pointsize>18</pointsize>
       <weight>50</weight>
       <bold>false</bold>
      </font>
     </property>
     <property name="styleSheet">
      <string notr="true">border:0;
height: 60px;
padding-left: 5px;
text-align:left;
</string>
     </property>
     <property name="text">
      <string>Receive</string>
     </property>
     <property name="icon">
      <iconset resource="../bitcoin.qrc">
       <normaloff>:/icons/Exports_31</normaloff>
       <normalon>:/icons/Exports_63</normalon>:/icons/Exports_31</iconset>
     </property>
     <property name="iconSize">
      <size>
       <width>48</width>
       <height>48</height>
      </size>
     </property>
     <property name="checkable">
      <bool>true</bool>
     </property>
    </widget>
   </item>
   <item>
    <widget class="QPushButton" name="Zerocoin">
     <property name="sizePolicy">
      <sizepolicy hsizetype="Fixed" vsizetype="Minimum">
       <horstretch>0</horstretch>
       <verstretch>0</verstretch>
      </sizepolicy>
     </property>
     <property name="minimumSize">
      <size>
       <width>200</width>
       <height>40</height>
      </size>
     </property>
     <property name="maximumSize">
      <size>
       <width>16777215</width>
       <height>60</height>
      </size>
     </property>
     <property name="font">
      <font>
       <family>ZoinLight</family>
       <pointsize>18</pointsize>
       <weight>50</weight>
       <bold>false</bold>
      </font>
     </property>
     <property name="layoutDirection">
      <enum>Qt::LeftToRight</enum>
     </property>
     <property name="styleSheet">
      <string notr="true">border:0;
height: 60px;
padding-left: 5px;
text-align:left;
</string>
     </property>
     <property name="text">
      <string>Zerocoin</string>
     </property>
     <property name="icon">
      <iconset resource="../bitcoin.qrc">
       <normaloff>:/icons/Exports_33</normaloff>
       <normalon>:/icons/Exports_64</normalon>:/icons/Exports_33</iconset>
     </property>
     <property name="iconSize">
      <size>
       <width>48</width>
       <height>48</height>
      </size>
     </property>
     <property name="checkable">
      <bool>true</bool>
     </property>
    </widget>
   </item>
   <item>
    <widget class="QPushButton" name="Transactions">
     <property name="sizePolicy">
      <sizepolicy hsizetype="Fixed" vsizetype="Minimum">
       <horstretch>0</horstretch>
       <verstretch>0</verstretch>
      </sizepolicy>
     </property>
     <property name="minimumSize">
      <size>
       <width>200</width>
       <height>40</height>
      </size>
     </property>
     <property name="maximumSize">
      <size>
       <width>16777215</width>
       <height>60</height>
      </size>
     </property>
     <property name="font">
      <font>
       <family>ZoinLight</family>
       <pointsize>18</pointsize>
       <weight>50</weight>
       <bold>false</bold>
      </font>
     </property>
     <property name="styleSheet">
      <string notr="true">border:0;
height: 60px;
padding-left: 5px;
text-align:left;
</string>
     </property>
     <property name="text">
      <string>Transactions           </string>
     </property>
     <property name="icon">
      <iconset resource="../bitcoin.qrc">
       <normaloff>:/icons/Exports_35</normaloff>
       <normalon>:/icons/Exports_65</normalon>:/icons/Exports_35</iconset>
     </property>
     <property name="iconSize">
      <size>
       <width>48</width>
       <height>48</height>
      </size>
     </property>
     <property name="checkable">
      <bool>true</bool>
     </property>
    </widget>
   </item>
   <item>
    <widget class="QPushButton" name="Address">
     <property name="sizePolicy">
      <sizepolicy hsizetype="Fixed" vsizetype="Minimum">
       <horstretch>0</horstretch>
       <verstretch>0</verstretch>
      </sizepolicy>
     </property>
     <property name="minimumSize">
      <size>
       <width>200</width>
       <height>40</height>
      </size>
     </property>
     <property name="maximumSize">
      <size>
       <width>16777215</width>
       <height>60</height>
      </size>
     </property>
     <property name="font">
      <font>
       <family>ZoinLight</family>
       <pointsize>18</pointsize>
       <weight>50</weight>
       <bold>false</bold>
      </font>
     </property>
     <property name="styleSheet">
      <string notr="true">border:0;
height: 60px;
padding-left: 5px;
text-align:left;
</string>
     </property>
     <property name="text">
      <string>Addresses                </string>
     </property>
     <property name="icon">
      <iconset resource="../bitcoin.qrc">
       <normaloff>:/icons/Exports_37</normaloff>
       <normalon>:/icons/Exports_66</normalon>:/icons/Exports_37</iconset>
     </property>
     <property name="iconSize">
      <size>
       <width>48</width>
       <height>48</height>
      </size>
     </property>
     <property name="checkable">
      <bool>true</bool>
     </property>
    </widget>
   </item>
   <item>
    <widget class="QPushButton" name="Community">
     <property name="sizePolicy">
      <sizepolicy hsizetype="Fixed" vsizetype="Minimum">
       <horstretch>0</horstretch>
       <verstretch>0</verstretch>
      </sizepolicy>
     </property>
     <property name="minimumSize">
      <size>
       <width>200</width>
       <height>40</height>
      </size>
     </property>
     <property name="maximumSize">
      <size>
       <width>16777215</width>
       <height>60</height>
      </size>
     </property>
     <property name="font">
      <font>
       <family>ZoinLight</family>
       <pointsize>18</pointsize>
       <weight>50</weight>
       <bold>false</bold>
      </font>
     </property>
     <property name="styleSheet">
      <string notr="true">border:0;
height: 60px;
padding-left: 5px;
text-align:left;
</string>
     </property>
     <property name="text">
      <string>Community             </string>
     </property>
     <property name="icon">
      <iconset resource="../bitcoin.qrc">
       <normaloff>:/icons/Exports_39</normaloff>
       <normalon>:/icons/Exports_67</normalon>
       <activeon>:/icons/Exports_67</activeon>
       <selectedon>:/icons/Exports_67</selectedon>:/icons/Exports_39</iconset>
     </property>
     <property name="iconSize">
      <size>
       <width>48</width>
       <height>48</height>
      </size>
     </property>
     <property name="checkable">
      <bool>true</bool>
     </property>
    </widget>
   </item>
   <item>
    <widget class="QPushButton" name="Zoinode">
     <property name="enabled">
      <bool>true</bool>
     </property>
     <property name="sizePolicy">
      <sizepolicy hsizetype="Fixed" vsizetype="Minimum">
       <horstretch>0</horstretch>
       <verstretch>0</verstretch>
      </sizepolicy>
     </property>
     <property name="minimumSize">
      <size>
       <width>200</width>
       <height>40</height>
      </size>
     </property>
     <property name="maximumSize">
      <size>
       <width>16777215</width>
       <height>60</height>
      </size>
     </property>
     <property name="font">
      <font>
       <family>ZoinLight</family>
       <pointsize>18</pointsize>
       <weight>50</weight>
       <bold>false</bold>
      </font>
     </property>
     <property name="styleSheet">
      <string notr="true">border:0;
height: 60px;
padding-left: 5px;
text-align:left;
</string>
     </property>
     <property name="text">
      <string>Zoinode             </string>
     </property>
     <property name="icon">
      <iconset resource="../bitcoin.qrc">
       <normaloff>:/icons/Exports_41</normaloff>:/icons/Exports_41</iconset>
     </property>
     <property name="iconSize">
      <size>
       <width>48</width>
       <height>48</height>
      </size>
     </property>
    </widget>
   </item>
   <item>
    <widget class="QPushButton" name="Vote">
     <property name="enabled">
      <bool>false</bool>
     </property>
     <property name="sizePolicy">
      <sizepolicy hsizetype="Fixed" vsizetype="Minimum">
       <horstretch>0</horstretch>
       <verstretch>0</verstretch>
      </sizepolicy>
     </property>
     <property name="minimumSize">
      <size>
       <width>200</width>
       <height>40</height>
      </size>
     </property>
     <property name="maximumSize">
      <size>
       <width>16777215</width>
       <height>60</height>
      </size>
     </property>
     <property name="font">
      <font>
       <family>ZoinLight</family>
       <pointsize>18</pointsize>
       <weight>50</weight>
       <bold>false</bold>
      </font>
     </property>
     <property name="styleSheet">
      <string notr="true">border:0;
height: 60px;
padding-left: 5px;
text-align:left;
</string>
     </property>
     <property name="text">
      <string>Vote                            </string>
     </property>
     <property name="icon">
      <iconset resource="../bitcoin.qrc">
       <normaloff>:/icons/Exports_43</normaloff>:/icons/Exports_43</iconset>
     </property>
     <property name="iconSize">
      <size>
       <width>48</width>
       <height>48</height>
      </size>
     </property>
    </widget>
   </item>
   <item>
    <widget class="QFrame" name="frame_2">
     <property name="sizePolicy">
      <sizepolicy hsizetype="Fixed" vsizetype="Preferred">
       <horstretch>0</horstretch>
       <verstretch>0</verstretch>
      </sizepolicy>
     </property>
     <property name="minimumSize">
      <size>
       <width>200</width>
       <height>0</height>
      </size>
     </property>
     <property name="styleSheet">
      <string notr="true">border:0;</string>
     </property>
     <property name="frameShape">
      <enum>QFrame::StyledPanel</enum>
     </property>
     <property name="frameShadow">
      <enum>QFrame::Raised</enum>
     </property>
    </widget>
   </item>
   <item>
    <widget class="QFrame" name="frame">
     <property name="sizePolicy">
      <sizepolicy hsizetype="Fixed" vsizetype="Fixed">
       <horstretch>0</horstretch>
       <verstretch>0</verstretch>
      </sizepolicy>
     </property>
     <property name="minimumSize">
      <size>
       <width>200</width>
       <height>60</height>
      </size>
     </property>
     <property name="sizeIncrement">
      <size>
       <width>0</width>
       <height>0</height>
      </size>
     </property>
     <property name="layoutDirection">
      <enum>Qt::LeftToRight</enum>
     </property>
     <property name="styleSheet">
      <string notr="true">background: QLinearGradient(x1: 0, y1: 0, x2: 1, y2: 0, stop: 0 #121548, stop: 1 #4a0e95);</string>
     </property>
     <property name="frameShape">
      <enum>QFrame::StyledPanel</enum>
     </property>
     <property name="frameShadow">
      <enum>QFrame::Raised</enum>
     </property>
     <property name="lineWidth">
      <number>0</number>
     </property>
     <layout class="QHBoxLayout" name="horizontalLayout">
      <property name="spacing">
       <number>0</number>
      </property>
      <property name="leftMargin">
       <number>0</number>
      </property>
      <property name="topMargin">
       <number>0</number>
      </property>
      <property name="rightMargin">
       <number>0</number>
      </property>
      <property name="bottomMargin">
       <number>0</number>
      </property>
      <item>
       <widget class="QPushButton" name="LearnMore">
        <property name="sizePolicy">
         <sizepolicy hsizetype="Fixed" vsizetype="Preferred">
          <horstretch>0</horstretch>
          <verstretch>0</verstretch>
         </sizepolicy>
        </property>
        <property name="minimumSize">
         <size>
          <width>200</width>
          <height>60</height>
         </size>
        </property>
        <property name="font">
         <font>
          <family>Source Sans Pro</family>
          <pointsize>14</pointsize>
         </font>
        </property>
        <property name="styleSheet">
         <string notr="true">color:white;
border:0;
text-align:center;
</string>
        </property>
        <property name="text">
         <string> Learn more about Zoin</string>
        </property>
        <property name="icon">
         <iconset resource="../bitcoin.qrc">
          <normaloff>:/icons/zoin-logo-white</normaloff>:/icons/zoin-logo-white</iconset>
        </property>
        <property name="iconSize">
         <size>
          <width>30</width>
          <height>30</height>
         </size>
        </property>
        <property name="checkable">
         <bool>true</bool>
        </property>
       </widget>
      </item>
     </layout>
    </widget>
   </item>
  </layout>
 </widget>
 <resources>
  <include location="../bitcoin.qrc"/>
 </resources>
 <connections/>
</ui>
>>>>>>> 469d756e
<|MERGE_RESOLUTION|>--- conflicted
+++ resolved
@@ -1,2104 +1,1052 @@
-<<<<<<< HEAD
-<?xml version="1.0" encoding="UTF-8"?>
-<ui version="4.0">
- <class>MenuPage</class>
- <widget class="QWidget" name="MenuPage">
-  <property name="geometry">
-   <rect>
-    <x>0</x>
-    <y>0</y>
-    <width>200</width>
-    <height>690</height>
-   </rect>
-  </property>
-  <property name="sizePolicy">
-   <sizepolicy hsizetype="Fixed" vsizetype="Preferred">
-    <horstretch>0</horstretch>
-    <verstretch>0</verstretch>
-   </sizepolicy>
-  </property>
-  <property name="minimumSize">
-   <size>
-    <width>200</width>
-    <height>0</height>
-   </size>
-  </property>
-  <property name="maximumSize">
-   <size>
-    <width>200</width>
-    <height>16777215</height>
-   </size>
-  </property>
-  <property name="palette">
-   <palette>
-    <active>
-     <colorrole role="WindowText">
-      <brush brushstyle="SolidPattern">
-       <color alpha="255">
-        <red>0</red>
-        <green>0</green>
-        <blue>0</blue>
-       </color>
-      </brush>
-     </colorrole>
-     <colorrole role="Button">
-      <brush brushstyle="SolidPattern">
-       <color alpha="255">
-        <red>255</red>
-        <green>255</green>
-        <blue>255</blue>
-       </color>
-      </brush>
-     </colorrole>
-     <colorrole role="Midlight">
-      <brush brushstyle="SolidPattern">
-       <color alpha="255">
-        <red>255</red>
-        <green>255</green>
-        <blue>255</blue>
-       </color>
-      </brush>
-     </colorrole>
-     <colorrole role="Dark">
-      <brush brushstyle="SolidPattern">
-       <color alpha="255">
-        <red>225</red>
-        <green>225</green>
-        <blue>225</blue>
-       </color>
-      </brush>
-     </colorrole>
-     <colorrole role="Mid">
-      <brush brushstyle="SolidPattern">
-       <color alpha="255">
-        <red>0</red>
-        <green>0</green>
-        <blue>255</blue>
-       </color>
-      </brush>
-     </colorrole>
-     <colorrole role="Text">
-      <brush brushstyle="SolidPattern">
-       <color alpha="255">
-        <red>0</red>
-        <green>0</green>
-        <blue>0</blue>
-       </color>
-      </brush>
-     </colorrole>
-     <colorrole role="BrightText">
-      <brush brushstyle="SolidPattern">
-       <color alpha="255">
-        <red>255</red>
-        <green>128</green>
-        <blue>0</blue>
-       </color>
-      </brush>
-     </colorrole>
-     <colorrole role="ButtonText">
-      <brush brushstyle="SolidPattern">
-       <color alpha="255">
-        <red>0</red>
-        <green>0</green>
-        <blue>0</blue>
-       </color>
-      </brush>
-     </colorrole>
-     <colorrole role="Base">
-      <brush brushstyle="SolidPattern">
-       <color alpha="255">
-        <red>255</red>
-        <green>255</green>
-        <blue>255</blue>
-       </color>
-      </brush>
-     </colorrole>
-     <colorrole role="Window">
-      <brush brushstyle="SolidPattern">
-       <color alpha="255">
-        <red>255</red>
-        <green>255</green>
-        <blue>255</blue>
-       </color>
-      </brush>
-     </colorrole>
-    </active>
-    <inactive>
-     <colorrole role="WindowText">
-      <brush brushstyle="SolidPattern">
-       <color alpha="255">
-        <red>0</red>
-        <green>0</green>
-        <blue>0</blue>
-       </color>
-      </brush>
-     </colorrole>
-     <colorrole role="Button">
-      <brush brushstyle="SolidPattern">
-       <color alpha="255">
-        <red>255</red>
-        <green>255</green>
-        <blue>255</blue>
-       </color>
-      </brush>
-     </colorrole>
-     <colorrole role="Midlight">
-      <brush brushstyle="SolidPattern">
-       <color alpha="255">
-        <red>255</red>
-        <green>255</green>
-        <blue>255</blue>
-       </color>
-      </brush>
-     </colorrole>
-     <colorrole role="Dark">
-      <brush brushstyle="SolidPattern">
-       <color alpha="255">
-        <red>225</red>
-        <green>225</green>
-        <blue>225</blue>
-       </color>
-      </brush>
-     </colorrole>
-     <colorrole role="Mid">
-      <brush brushstyle="SolidPattern">
-       <color alpha="255">
-        <red>0</red>
-        <green>0</green>
-        <blue>255</blue>
-       </color>
-      </brush>
-     </colorrole>
-     <colorrole role="Text">
-      <brush brushstyle="SolidPattern">
-       <color alpha="255">
-        <red>0</red>
-        <green>0</green>
-        <blue>0</blue>
-       </color>
-      </brush>
-     </colorrole>
-     <colorrole role="BrightText">
-      <brush brushstyle="SolidPattern">
-       <color alpha="255">
-        <red>255</red>
-        <green>128</green>
-        <blue>0</blue>
-       </color>
-      </brush>
-     </colorrole>
-     <colorrole role="ButtonText">
-      <brush brushstyle="SolidPattern">
-       <color alpha="255">
-        <red>0</red>
-        <green>0</green>
-        <blue>0</blue>
-       </color>
-      </brush>
-     </colorrole>
-     <colorrole role="Base">
-      <brush brushstyle="SolidPattern">
-       <color alpha="255">
-        <red>255</red>
-        <green>255</green>
-        <blue>255</blue>
-       </color>
-      </brush>
-     </colorrole>
-     <colorrole role="Window">
-      <brush brushstyle="SolidPattern">
-       <color alpha="255">
-        <red>255</red>
-        <green>255</green>
-        <blue>255</blue>
-       </color>
-      </brush>
-     </colorrole>
-    </inactive>
-    <disabled>
-     <colorrole role="WindowText">
-      <brush brushstyle="SolidPattern">
-       <color alpha="255">
-        <red>225</red>
-        <green>225</green>
-        <blue>225</blue>
-       </color>
-      </brush>
-     </colorrole>
-     <colorrole role="Button">
-      <brush brushstyle="SolidPattern">
-       <color alpha="255">
-        <red>255</red>
-        <green>255</green>
-        <blue>255</blue>
-       </color>
-      </brush>
-     </colorrole>
-     <colorrole role="Midlight">
-      <brush brushstyle="SolidPattern">
-       <color alpha="255">
-        <red>255</red>
-        <green>255</green>
-        <blue>255</blue>
-       </color>
-      </brush>
-     </colorrole>
-     <colorrole role="Dark">
-      <brush brushstyle="SolidPattern">
-       <color alpha="255">
-        <red>225</red>
-        <green>225</green>
-        <blue>225</blue>
-       </color>
-      </brush>
-     </colorrole>
-     <colorrole role="Mid">
-      <brush brushstyle="SolidPattern">
-       <color alpha="255">
-        <red>0</red>
-        <green>0</green>
-        <blue>255</blue>
-       </color>
-      </brush>
-     </colorrole>
-     <colorrole role="Text">
-      <brush brushstyle="SolidPattern">
-       <color alpha="255">
-        <red>225</red>
-        <green>225</green>
-        <blue>225</blue>
-       </color>
-      </brush>
-     </colorrole>
-     <colorrole role="BrightText">
-      <brush brushstyle="SolidPattern">
-       <color alpha="255">
-        <red>255</red>
-        <green>128</green>
-        <blue>0</blue>
-       </color>
-      </brush>
-     </colorrole>
-     <colorrole role="ButtonText">
-      <brush brushstyle="SolidPattern">
-       <color alpha="255">
-        <red>225</red>
-        <green>225</green>
-        <blue>225</blue>
-       </color>
-      </brush>
-     </colorrole>
-     <colorrole role="Base">
-      <brush brushstyle="SolidPattern">
-       <color alpha="255">
-        <red>255</red>
-        <green>255</green>
-        <blue>255</blue>
-       </color>
-      </brush>
-     </colorrole>
-     <colorrole role="Window">
-      <brush brushstyle="SolidPattern">
-       <color alpha="255">
-        <red>255</red>
-        <green>255</green>
-        <blue>255</blue>
-       </color>
-      </brush>
-     </colorrole>
-    </disabled>
-   </palette>
-  </property>
-  <property name="font">
-   <font>
-    <family>ZoinLight</family>
-   </font>
-  </property>
-  <property name="windowTitle">
-   <string>Form</string>
-  </property>
-  <property name="autoFillBackground">
-   <bool>false</bool>
-  </property>
-  <property name="styleSheet">
-   <string notr="true">background-color: rgb(255, 255, 255);
-border-style: none;</string>
-  </property>
-  <layout class="QVBoxLayout" name="topLayout">
-   <property name="spacing">
-    <number>0</number>
-   </property>
-   <property name="leftMargin">
-    <number>0</number>
-   </property>
-   <property name="topMargin">
-    <number>0</number>
-   </property>
-   <property name="rightMargin">
-    <number>0</number>
-   </property>
-   <property name="bottomMargin">
-    <number>0</number>
-   </property>
-   <item>
-    <widget class="QFrame" name="frame_3">
-     <property name="sizePolicy">
-      <sizepolicy hsizetype="Fixed" vsizetype="Preferred">
-       <horstretch>0</horstretch>
-       <verstretch>0</verstretch>
-      </sizepolicy>
-     </property>
-     <property name="minimumSize">
-      <size>
-       <width>200</width>
-       <height>0</height>
-      </size>
-     </property>
-     <property name="maximumSize">
-      <size>
-       <width>200</width>
-       <height>16777215</height>
-      </size>
-     </property>
-     <property name="styleSheet">
-      <string notr="true">background-color: white;</string>
-     </property>
-     <property name="frameShape">
-      <enum>QFrame::StyledPanel</enum>
-     </property>
-     <property name="frameShadow">
-      <enum>QFrame::Raised</enum>
-     </property>
-     <layout class="QVBoxLayout" name="verticalLayout">
-      <property name="spacing">
-       <number>0</number>
-      </property>
-      <property name="leftMargin">
-       <number>0</number>
-      </property>
-      <property name="topMargin">
-       <number>0</number>
-      </property>
-      <property name="rightMargin">
-       <number>0</number>
-      </property>
-      <property name="bottomMargin">
-       <number>0</number>
-      </property>
-      <item>
-       <widget class="QPushButton" name="pushButton">
-        <property name="sizePolicy">
-         <sizepolicy hsizetype="Preferred" vsizetype="Fixed">
-          <horstretch>0</horstretch>
-          <verstretch>0</verstretch>
-         </sizepolicy>
-        </property>
-        <property name="minimumSize">
-         <size>
-          <width>200</width>
-          <height>0</height>
-         </size>
-        </property>
-        <property name="layoutDirection">
-         <enum>Qt::LeftToRight</enum>
-        </property>
-        <property name="text">
-         <string/>
-        </property>
-        <property name="icon">
-         <iconset resource="../bitcoin.qrc">
-          <normaloff>:/icons/zoin</normaloff>:/icons/zoin</iconset>
-        </property>
-        <property name="iconSize">
-         <size>
-          <width>80</width>
-          <height>80</height>
-         </size>
-        </property>
-       </widget>
-      </item>
-     </layout>
-    </widget>
-   </item>
-   <item>
-    <widget class="QPushButton" name="Overview">
-     <property name="sizePolicy">
-      <sizepolicy hsizetype="Fixed" vsizetype="Minimum">
-       <horstretch>0</horstretch>
-       <verstretch>0</verstretch>
-      </sizepolicy>
-     </property>
-     <property name="minimumSize">
-      <size>
-       <width>200</width>
-       <height>60</height>
-      </size>
-     </property>
-     <property name="maximumSize">
-      <size>
-       <width>16777215</width>
-       <height>60</height>
-      </size>
-     </property>
-     <property name="font">
-      <font>
-       <family>ZoinLight</family>
-       <pointsize>16</pointsize>
-       <weight>50</weight>
-       <italic>false</italic>
-       <bold>false</bold>
-       <strikeout>false</strikeout>
-       <kerning>false</kerning>
-      </font>
-     </property>
-     <property name="layoutDirection">
-      <enum>Qt::LeftToRight</enum>
-     </property>
-     <property name="styleSheet">
-      <string notr="true">border:0;
-height: 60px;
-padding-left: 5px;
-text-align:left;
-color: rgb(45, 45, 45);</string>
-     </property>
-     <property name="text">
-      <string>Overview</string>
-     </property>
-     <property name="icon">
-      <iconset resource="../bitcoin.qrc">
-       <normaloff>:/icons/Exports_27</normaloff>
-       <normalon>:/icons/Exports_60</normalon>:/icons/Exports_27</iconset>
-     </property>
-     <property name="iconSize">
-      <size>
-       <width>48</width>
-       <height>48</height>
-      </size>
-     </property>
-     <property name="checkable">
-      <bool>true</bool>
-     </property>
-     <property name="checked">
-      <bool>false</bool>
-     </property>
-    </widget>
-   </item>
-   <item>
-    <widget class="QPushButton" name="Send">
-     <property name="sizePolicy">
-      <sizepolicy hsizetype="Fixed" vsizetype="Minimum">
-       <horstretch>0</horstretch>
-       <verstretch>0</verstretch>
-      </sizepolicy>
-     </property>
-     <property name="minimumSize">
-      <size>
-       <width>200</width>
-       <height>60</height>
-      </size>
-     </property>
-     <property name="maximumSize">
-      <size>
-       <width>16777215</width>
-       <height>60</height>
-      </size>
-     </property>
-     <property name="font">
-      <font>
-       <family>ZoinLight</family>
-       <pointsize>16</pointsize>
-       <weight>50</weight>
-       <bold>false</bold>
-      </font>
-     </property>
-     <property name="styleSheet">
-      <string notr="true">border:0;
-height: 60px;
-padding-left: 5px;
-text-align:left;
-color: rgb(45, 45, 45);</string>
-     </property>
-     <property name="text">
-      <string>Send</string>
-     </property>
-     <property name="icon">
-      <iconset resource="../bitcoin.qrc">
-       <normaloff>:/icons/Exports_29</normaloff>
-       <normalon>:/icons/Exports_61</normalon>:/icons/Exports_29</iconset>
-     </property>
-     <property name="iconSize">
-      <size>
-       <width>48</width>
-       <height>48</height>
-      </size>
-     </property>
-     <property name="checkable">
-      <bool>true</bool>
-     </property>
-    </widget>
-   </item>
-   <item>
-    <widget class="QPushButton" name="Receive">
-     <property name="sizePolicy">
-      <sizepolicy hsizetype="Fixed" vsizetype="Minimum">
-       <horstretch>0</horstretch>
-       <verstretch>0</verstretch>
-      </sizepolicy>
-     </property>
-     <property name="minimumSize">
-      <size>
-       <width>200</width>
-       <height>60</height>
-      </size>
-     </property>
-     <property name="maximumSize">
-      <size>
-       <width>16777215</width>
-       <height>60</height>
-      </size>
-     </property>
-     <property name="font">
-      <font>
-       <family>ZoinLight</family>
-       <pointsize>16</pointsize>
-       <weight>50</weight>
-       <bold>false</bold>
-      </font>
-     </property>
-     <property name="styleSheet">
-      <string notr="true">border:0;
-height: 60px;
-padding-left: 5px;
-text-align:left;
-color: rgb(45, 45, 45);</string>
-     </property>
-     <property name="text">
-      <string>Receive</string>
-     </property>
-     <property name="icon">
-      <iconset resource="../bitcoin.qrc">
-       <normaloff>:/icons/Exports_31</normaloff>
-       <normalon>:/icons/Exports_63</normalon>:/icons/Exports_31</iconset>
-     </property>
-     <property name="iconSize">
-      <size>
-       <width>48</width>
-       <height>48</height>
-      </size>
-     </property>
-     <property name="checkable">
-      <bool>true</bool>
-     </property>
-    </widget>
-   </item>
-   <item>
-    <widget class="QPushButton" name="Zerocoin">
-     <property name="sizePolicy">
-      <sizepolicy hsizetype="Fixed" vsizetype="Minimum">
-       <horstretch>0</horstretch>
-       <verstretch>0</verstretch>
-      </sizepolicy>
-     </property>
-     <property name="minimumSize">
-      <size>
-       <width>200</width>
-       <height>60</height>
-      </size>
-     </property>
-     <property name="maximumSize">
-      <size>
-       <width>16777215</width>
-       <height>60</height>
-      </size>
-     </property>
-     <property name="font">
-      <font>
-       <family>ZoinLight</family>
-       <pointsize>16</pointsize>
-       <weight>50</weight>
-       <bold>false</bold>
-      </font>
-     </property>
-     <property name="layoutDirection">
-      <enum>Qt::LeftToRight</enum>
-     </property>
-     <property name="styleSheet">
-      <string notr="true">border:0;
-height: 60px;
-padding-left: 5px;
-text-align:left;
-color: rgb(45, 45, 45);</string>
-     </property>
-     <property name="text">
-      <string>Zerocoin</string>
-     </property>
-     <property name="icon">
-      <iconset resource="../bitcoin.qrc">
-       <normaloff>:/icons/Exports_33</normaloff>
-       <normalon>:/icons/Exports_64</normalon>:/icons/Exports_33</iconset>
-     </property>
-     <property name="iconSize">
-      <size>
-       <width>48</width>
-       <height>48</height>
-      </size>
-     </property>
-     <property name="checkable">
-      <bool>true</bool>
-     </property>
-    </widget>
-   </item>
-   <item>
-    <widget class="QPushButton" name="Transactions">
-     <property name="sizePolicy">
-      <sizepolicy hsizetype="Fixed" vsizetype="Minimum">
-       <horstretch>0</horstretch>
-       <verstretch>0</verstretch>
-      </sizepolicy>
-     </property>
-     <property name="minimumSize">
-      <size>
-       <width>200</width>
-       <height>60</height>
-      </size>
-     </property>
-     <property name="maximumSize">
-      <size>
-       <width>16777215</width>
-       <height>60</height>
-      </size>
-     </property>
-     <property name="font">
-      <font>
-       <family>ZoinLight</family>
-       <pointsize>16</pointsize>
-       <weight>50</weight>
-       <bold>false</bold>
-      </font>
-     </property>
-     <property name="styleSheet">
-      <string notr="true">border:0;
-height: 60px;
-padding-left: 5px;
-text-align:left;
-color: rgb(45, 45, 45);</string>
-     </property>
-     <property name="text">
-      <string>Transactions</string>
-     </property>
-     <property name="icon">
-      <iconset resource="../bitcoin.qrc">
-       <normaloff>:/icons/Exports_35</normaloff>
-       <normalon>:/icons/Exports_65</normalon>:/icons/Exports_35</iconset>
-     </property>
-     <property name="iconSize">
-      <size>
-       <width>48</width>
-       <height>48</height>
-      </size>
-     </property>
-     <property name="checkable">
-      <bool>true</bool>
-     </property>
-    </widget>
-   </item>
-   <item>
-    <widget class="QPushButton" name="Address">
-     <property name="sizePolicy">
-      <sizepolicy hsizetype="Fixed" vsizetype="Minimum">
-       <horstretch>0</horstretch>
-       <verstretch>0</verstretch>
-      </sizepolicy>
-     </property>
-     <property name="minimumSize">
-      <size>
-       <width>200</width>
-       <height>60</height>
-      </size>
-     </property>
-     <property name="maximumSize">
-      <size>
-       <width>16777215</width>
-       <height>60</height>
-      </size>
-     </property>
-     <property name="font">
-      <font>
-       <family>ZoinLight</family>
-       <pointsize>16</pointsize>
-       <weight>50</weight>
-       <bold>false</bold>
-      </font>
-     </property>
-     <property name="styleSheet">
-      <string notr="true">border:0;
-height: 60px;
-padding-left: 5px;
-text-align:left;
-color: rgb(45, 45, 45);</string>
-     </property>
-     <property name="text">
-      <string>Addresses</string>
-     </property>
-     <property name="icon">
-      <iconset resource="../bitcoin.qrc">
-       <normaloff>:/icons/Exports_37</normaloff>
-       <normalon>:/icons/Exports_66</normalon>:/icons/Exports_37</iconset>
-     </property>
-     <property name="iconSize">
-      <size>
-       <width>48</width>
-       <height>48</height>
-      </size>
-     </property>
-     <property name="checkable">
-      <bool>true</bool>
-     </property>
-    </widget>
-   </item>
-   <item>
-    <widget class="QPushButton" name="Community">
-     <property name="sizePolicy">
-      <sizepolicy hsizetype="Fixed" vsizetype="Minimum">
-       <horstretch>0</horstretch>
-       <verstretch>0</verstretch>
-      </sizepolicy>
-     </property>
-     <property name="minimumSize">
-      <size>
-       <width>200</width>
-       <height>60</height>
-      </size>
-     </property>
-     <property name="maximumSize">
-      <size>
-       <width>16777215</width>
-       <height>60</height>
-      </size>
-     </property>
-     <property name="font">
-      <font>
-       <family>ZoinLight</family>
-       <pointsize>16</pointsize>
-       <weight>50</weight>
-       <bold>false</bold>
-      </font>
-     </property>
-     <property name="styleSheet">
-      <string notr="true">border:0;
-height: 60px;
-padding-left: 5px;
-text-align:left;
-color: rgb(45, 45, 45);</string>
-     </property>
-     <property name="text">
-      <string>Community</string>
-     </property>
-     <property name="icon">
-      <iconset resource="../bitcoin.qrc">
-       <normaloff>:/icons/Exports_39</normaloff>
-       <normalon>:/icons/Exports_67</normalon>
-       <activeon>:/icons/Exports_67</activeon>
-       <selectedon>:/icons/Exports_67</selectedon>:/icons/Exports_39</iconset>
-     </property>
-     <property name="iconSize">
-      <size>
-       <width>48</width>
-       <height>48</height>
-      </size>
-     </property>
-     <property name="checkable">
-      <bool>true</bool>
-     </property>
-    </widget>
-   </item>
-   <item>
-    <widget class="QPushButton" name="Masternode">
-     <property name="enabled">
-      <bool>false</bool>
-     </property>
-     <property name="sizePolicy">
-      <sizepolicy hsizetype="Fixed" vsizetype="Minimum">
-       <horstretch>0</horstretch>
-       <verstretch>0</verstretch>
-      </sizepolicy>
-     </property>
-     <property name="minimumSize">
-      <size>
-       <width>200</width>
-       <height>60</height>
-      </size>
-     </property>
-     <property name="maximumSize">
-      <size>
-       <width>16777215</width>
-       <height>60</height>
-      </size>
-     </property>
-     <property name="font">
-      <font>
-       <family>ZoinLight</family>
-       <pointsize>16</pointsize>
-       <weight>50</weight>
-       <bold>false</bold>
-      </font>
-     </property>
-     <property name="styleSheet">
-      <string notr="true">border:0;
-height: 60px;
-padding-left: 5px;
-text-align:left;
-</string>
-     </property>
-     <property name="text">
-      <string>Zoinode</string>
-     </property>
-     <property name="icon">
-      <iconset resource="../bitcoin.qrc">
-       <normaloff>:/icons/Exports_41</normaloff>:/icons/Exports_41</iconset>
-     </property>
-     <property name="iconSize">
-      <size>
-       <width>48</width>
-       <height>48</height>
-      </size>
-     </property>
-     <property name="flat">
-      <bool>false</bool>
-     </property>
-    </widget>
-   </item>
-   <item>
-    <widget class="QPushButton" name="Vote">
-     <property name="enabled">
-      <bool>false</bool>
-     </property>
-     <property name="sizePolicy">
-      <sizepolicy hsizetype="Fixed" vsizetype="Minimum">
-       <horstretch>0</horstretch>
-       <verstretch>0</verstretch>
-      </sizepolicy>
-     </property>
-     <property name="minimumSize">
-      <size>
-       <width>200</width>
-       <height>60</height>
-      </size>
-     </property>
-     <property name="maximumSize">
-      <size>
-       <width>16777215</width>
-       <height>60</height>
-      </size>
-     </property>
-     <property name="font">
-      <font>
-       <family>ZoinLight</family>
-       <pointsize>16</pointsize>
-       <weight>50</weight>
-       <bold>false</bold>
-      </font>
-     </property>
-     <property name="styleSheet">
-      <string notr="true">border:0;
-height: 60px;
-padding-left: 5px;
-text-align:left;
-</string>
-     </property>
-     <property name="text">
-      <string>Vote</string>
-     </property>
-     <property name="icon">
-      <iconset resource="../bitcoin.qrc">
-       <normaloff>:/icons/Exports_43</normaloff>:/icons/Exports_43</iconset>
-     </property>
-     <property name="iconSize">
-      <size>
-       <width>48</width>
-       <height>48</height>
-      </size>
-     </property>
-    </widget>
-   </item>
-   <item>
-    <widget class="QFrame" name="frame_2">
-     <property name="sizePolicy">
-      <sizepolicy hsizetype="Fixed" vsizetype="Preferred">
-       <horstretch>0</horstretch>
-       <verstretch>0</verstretch>
-      </sizepolicy>
-     </property>
-     <property name="minimumSize">
-      <size>
-       <width>200</width>
-       <height>0</height>
-      </size>
-     </property>
-     <property name="styleSheet">
-      <string notr="true">border:0;</string>
-     </property>
-     <property name="frameShape">
-      <enum>QFrame::StyledPanel</enum>
-     </property>
-     <property name="frameShadow">
-      <enum>QFrame::Raised</enum>
-     </property>
-    </widget>
-   </item>
-   <item>
-    <widget class="QFrame" name="frame">
-     <property name="sizePolicy">
-      <sizepolicy hsizetype="Fixed" vsizetype="Fixed">
-       <horstretch>0</horstretch>
-       <verstretch>0</verstretch>
-      </sizepolicy>
-     </property>
-     <property name="minimumSize">
-      <size>
-       <width>200</width>
-       <height>60</height>
-      </size>
-     </property>
-     <property name="sizeIncrement">
-      <size>
-       <width>0</width>
-       <height>0</height>
-      </size>
-     </property>
-     <property name="layoutDirection">
-      <enum>Qt::LeftToRight</enum>
-     </property>
-     <property name="styleSheet">
-      <string notr="true">background: QLinearGradient(x1: 0, y1: 0, x2: 1, y2: 0, stop: 0 #121646, stop: 1 #510c9f);</string>
-     </property>
-     <property name="frameShape">
-      <enum>QFrame::StyledPanel</enum>
-     </property>
-     <property name="frameShadow">
-      <enum>QFrame::Raised</enum>
-     </property>
-     <property name="lineWidth">
-      <number>0</number>
-     </property>
-     <layout class="QHBoxLayout" name="horizontalLayout">
-      <property name="spacing">
-       <number>0</number>
-      </property>
-      <property name="leftMargin">
-       <number>0</number>
-      </property>
-      <property name="topMargin">
-       <number>0</number>
-      </property>
-      <property name="rightMargin">
-       <number>0</number>
-      </property>
-      <property name="bottomMargin">
-       <number>0</number>
-      </property>
-      <item>
-       <widget class="QPushButton" name="LearnMore">
-        <property name="sizePolicy">
-         <sizepolicy hsizetype="Fixed" vsizetype="Preferred">
-          <horstretch>0</horstretch>
-          <verstretch>0</verstretch>
-         </sizepolicy>
-        </property>
-        <property name="minimumSize">
-         <size>
-          <width>200</width>
-          <height>60</height>
-         </size>
-        </property>
-        <property name="font">
-         <font>
-          <family>ZoinLight</family>
-          <pointsize>12</pointsize>
-         </font>
-        </property>
-        <property name="styleSheet">
-         <string notr="true">color:white;
-border:0;
-text-align:center;
-</string>
-        </property>
-        <property name="text">
-         <string> Learn more about Zoin</string>
-        </property>
-        <property name="icon">
-         <iconset resource="../bitcoin.qrc">
-          <normaloff>:/icons/zoin-logo-white</normaloff>:/icons/zoin-logo-white</iconset>
-        </property>
-        <property name="iconSize">
-         <size>
-          <width>30</width>
-          <height>30</height>
-         </size>
-        </property>
-        <property name="checkable">
-         <bool>true</bool>
-        </property>
-       </widget>
-      </item>
-     </layout>
-    </widget>
-   </item>
-  </layout>
- </widget>
- <resources>
-  <include location="../bitcoin.qrc"/>
- </resources>
- <connections/>
-</ui>
-=======
-<?xml version="1.0" encoding="UTF-8"?>
-<ui version="4.0">
- <class>MenuPage</class>
- <widget class="QWidget" name="MenuPage">
-  <property name="geometry">
-   <rect>
-    <x>0</x>
-    <y>0</y>
-    <width>200</width>
-    <height>510</height>
-   </rect>
-  </property>
-  <property name="sizePolicy">
-   <sizepolicy hsizetype="Fixed" vsizetype="Preferred">
-    <horstretch>0</horstretch>
-    <verstretch>0</verstretch>
-   </sizepolicy>
-  </property>
-  <property name="minimumSize">
-   <size>
-    <width>200</width>
-    <height>0</height>
-   </size>
-  </property>
-  <property name="maximumSize">
-   <size>
-    <width>200</width>
-    <height>16777215</height>
-   </size>
-  </property>
-  <property name="palette">
-   <palette>
-    <active>
-     <colorrole role="WindowText">
-      <brush brushstyle="SolidPattern">
-       <color alpha="255">
-        <red>0</red>
-        <green>0</green>
-        <blue>0</blue>
-       </color>
-      </brush>
-     </colorrole>
-     <colorrole role="Button">
-      <brush brushstyle="SolidPattern">
-       <color alpha="255">
-        <red>255</red>
-        <green>255</green>
-        <blue>255</blue>
-       </color>
-      </brush>
-     </colorrole>
-     <colorrole role="Midlight">
-      <brush brushstyle="SolidPattern">
-       <color alpha="255">
-        <red>255</red>
-        <green>255</green>
-        <blue>255</blue>
-       </color>
-      </brush>
-     </colorrole>
-     <colorrole role="Dark">
-      <brush brushstyle="SolidPattern">
-       <color alpha="255">
-        <red>225</red>
-        <green>225</green>
-        <blue>225</blue>
-       </color>
-      </brush>
-     </colorrole>
-     <colorrole role="Mid">
-      <brush brushstyle="SolidPattern">
-       <color alpha="255">
-        <red>0</red>
-        <green>0</green>
-        <blue>255</blue>
-       </color>
-      </brush>
-     </colorrole>
-     <colorrole role="Text">
-      <brush brushstyle="SolidPattern">
-       <color alpha="255">
-        <red>0</red>
-        <green>0</green>
-        <blue>0</blue>
-       </color>
-      </brush>
-     </colorrole>
-     <colorrole role="BrightText">
-      <brush brushstyle="SolidPattern">
-       <color alpha="255">
-        <red>255</red>
-        <green>128</green>
-        <blue>0</blue>
-       </color>
-      </brush>
-     </colorrole>
-     <colorrole role="ButtonText">
-      <brush brushstyle="SolidPattern">
-       <color alpha="255">
-        <red>0</red>
-        <green>0</green>
-        <blue>0</blue>
-       </color>
-      </brush>
-     </colorrole>
-     <colorrole role="Base">
-      <brush brushstyle="SolidPattern">
-       <color alpha="255">
-        <red>255</red>
-        <green>255</green>
-        <blue>255</blue>
-       </color>
-      </brush>
-     </colorrole>
-     <colorrole role="Window">
-      <brush brushstyle="SolidPattern">
-       <color alpha="255">
-        <red>255</red>
-        <green>255</green>
-        <blue>255</blue>
-       </color>
-      </brush>
-     </colorrole>
-    </active>
-    <inactive>
-     <colorrole role="WindowText">
-      <brush brushstyle="SolidPattern">
-       <color alpha="255">
-        <red>0</red>
-        <green>0</green>
-        <blue>0</blue>
-       </color>
-      </brush>
-     </colorrole>
-     <colorrole role="Button">
-      <brush brushstyle="SolidPattern">
-       <color alpha="255">
-        <red>255</red>
-        <green>255</green>
-        <blue>255</blue>
-       </color>
-      </brush>
-     </colorrole>
-     <colorrole role="Midlight">
-      <brush brushstyle="SolidPattern">
-       <color alpha="255">
-        <red>255</red>
-        <green>255</green>
-        <blue>255</blue>
-       </color>
-      </brush>
-     </colorrole>
-     <colorrole role="Dark">
-      <brush brushstyle="SolidPattern">
-       <color alpha="255">
-        <red>225</red>
-        <green>225</green>
-        <blue>225</blue>
-       </color>
-      </brush>
-     </colorrole>
-     <colorrole role="Mid">
-      <brush brushstyle="SolidPattern">
-       <color alpha="255">
-        <red>0</red>
-        <green>0</green>
-        <blue>255</blue>
-       </color>
-      </brush>
-     </colorrole>
-     <colorrole role="Text">
-      <brush brushstyle="SolidPattern">
-       <color alpha="255">
-        <red>0</red>
-        <green>0</green>
-        <blue>0</blue>
-       </color>
-      </brush>
-     </colorrole>
-     <colorrole role="BrightText">
-      <brush brushstyle="SolidPattern">
-       <color alpha="255">
-        <red>255</red>
-        <green>128</green>
-        <blue>0</blue>
-       </color>
-      </brush>
-     </colorrole>
-     <colorrole role="ButtonText">
-      <brush brushstyle="SolidPattern">
-       <color alpha="255">
-        <red>0</red>
-        <green>0</green>
-        <blue>0</blue>
-       </color>
-      </brush>
-     </colorrole>
-     <colorrole role="Base">
-      <brush brushstyle="SolidPattern">
-       <color alpha="255">
-        <red>255</red>
-        <green>255</green>
-        <blue>255</blue>
-       </color>
-      </brush>
-     </colorrole>
-     <colorrole role="Window">
-      <brush brushstyle="SolidPattern">
-       <color alpha="255">
-        <red>255</red>
-        <green>255</green>
-        <blue>255</blue>
-       </color>
-      </brush>
-     </colorrole>
-    </inactive>
-    <disabled>
-     <colorrole role="WindowText">
-      <brush brushstyle="SolidPattern">
-       <color alpha="255">
-        <red>225</red>
-        <green>225</green>
-        <blue>225</blue>
-       </color>
-      </brush>
-     </colorrole>
-     <colorrole role="Button">
-      <brush brushstyle="SolidPattern">
-       <color alpha="255">
-        <red>255</red>
-        <green>255</green>
-        <blue>255</blue>
-       </color>
-      </brush>
-     </colorrole>
-     <colorrole role="Midlight">
-      <brush brushstyle="SolidPattern">
-       <color alpha="255">
-        <red>255</red>
-        <green>255</green>
-        <blue>255</blue>
-       </color>
-      </brush>
-     </colorrole>
-     <colorrole role="Dark">
-      <brush brushstyle="SolidPattern">
-       <color alpha="255">
-        <red>225</red>
-        <green>225</green>
-        <blue>225</blue>
-       </color>
-      </brush>
-     </colorrole>
-     <colorrole role="Mid">
-      <brush brushstyle="SolidPattern">
-       <color alpha="255">
-        <red>0</red>
-        <green>0</green>
-        <blue>255</blue>
-       </color>
-      </brush>
-     </colorrole>
-     <colorrole role="Text">
-      <brush brushstyle="SolidPattern">
-       <color alpha="255">
-        <red>225</red>
-        <green>225</green>
-        <blue>225</blue>
-       </color>
-      </brush>
-     </colorrole>
-     <colorrole role="BrightText">
-      <brush brushstyle="SolidPattern">
-       <color alpha="255">
-        <red>255</red>
-        <green>128</green>
-        <blue>0</blue>
-       </color>
-      </brush>
-     </colorrole>
-     <colorrole role="ButtonText">
-      <brush brushstyle="SolidPattern">
-       <color alpha="255">
-        <red>225</red>
-        <green>225</green>
-        <blue>225</blue>
-       </color>
-      </brush>
-     </colorrole>
-     <colorrole role="Base">
-      <brush brushstyle="SolidPattern">
-       <color alpha="255">
-        <red>255</red>
-        <green>255</green>
-        <blue>255</blue>
-       </color>
-      </brush>
-     </colorrole>
-     <colorrole role="Window">
-      <brush brushstyle="SolidPattern">
-       <color alpha="255">
-        <red>255</red>
-        <green>255</green>
-        <blue>255</blue>
-       </color>
-      </brush>
-     </colorrole>
-    </disabled>
-   </palette>
-  </property>
-  <property name="font">
-   <font>
-    <family>ZoinLight</family>
-   </font>
-  </property>
-  <property name="windowTitle">
-   <string>Form</string>
-  </property>
-  <property name="autoFillBackground">
-   <bool>false</bool>
-  </property>
-  <property name="styleSheet">
-   <string notr="true">background-color: rgb(255, 255, 255);
-border-style: none;</string>
-  </property>
-  <layout class="QVBoxLayout" name="topLayout">
-   <property name="spacing">
-    <number>0</number>
-   </property>
-   <property name="leftMargin">
-    <number>0</number>
-   </property>
-   <property name="topMargin">
-    <number>0</number>
-   </property>
-   <property name="rightMargin">
-    <number>0</number>
-   </property>
-   <property name="bottomMargin">
-    <number>0</number>
-   </property>
-   <item>
-    <widget class="QFrame" name="frame_3">
-     <property name="sizePolicy">
-      <sizepolicy hsizetype="Fixed" vsizetype="Preferred">
-       <horstretch>0</horstretch>
-       <verstretch>0</verstretch>
-      </sizepolicy>
-     </property>
-     <property name="minimumSize">
-      <size>
-       <width>200</width>
-       <height>0</height>
-      </size>
-     </property>
-     <property name="maximumSize">
-      <size>
-       <width>200</width>
-       <height>16777215</height>
-      </size>
-     </property>
-     <property name="styleSheet">
-      <string notr="true">background-color: white;</string>
-     </property>
-     <property name="frameShape">
-      <enum>QFrame::StyledPanel</enum>
-     </property>
-     <property name="frameShadow">
-      <enum>QFrame::Raised</enum>
-     </property>
-     <layout class="QVBoxLayout" name="verticalLayout">
-      <property name="spacing">
-       <number>0</number>
-      </property>
-      <property name="leftMargin">
-       <number>0</number>
-      </property>
-      <property name="topMargin">
-       <number>0</number>
-      </property>
-      <property name="rightMargin">
-       <number>0</number>
-      </property>
-      <property name="bottomMargin">
-       <number>0</number>
-      </property>
-      <item>
-       <widget class="QPushButton" name="pushButton">
-        <property name="sizePolicy">
-         <sizepolicy hsizetype="Preferred" vsizetype="Fixed">
-          <horstretch>0</horstretch>
-          <verstretch>0</verstretch>
-         </sizepolicy>
-        </property>
-        <property name="minimumSize">
-         <size>
-          <width>200</width>
-          <height>0</height>
-         </size>
-        </property>
-        <property name="layoutDirection">
-         <enum>Qt::LeftToRight</enum>
-        </property>
-        <property name="text">
-         <string/>
-        </property>
-        <property name="icon">
-         <iconset resource="../bitcoin.qrc">
-          <normaloff>:/icons/bitcoin</normaloff>:/icons/bitcoin</iconset>
-        </property>
-        <property name="iconSize">
-         <size>
-          <width>80</width>
-          <height>80</height>
-         </size>
-        </property>
-       </widget>
-      </item>
-     </layout>
-    </widget>
-   </item>
-   <item>
-    <widget class="QPushButton" name="Overview">
-     <property name="sizePolicy">
-      <sizepolicy hsizetype="Fixed" vsizetype="Minimum">
-       <horstretch>0</horstretch>
-       <verstretch>0</verstretch>
-      </sizepolicy>
-     </property>
-     <property name="minimumSize">
-      <size>
-       <width>200</width>
-       <height>40</height>
-      </size>
-     </property>
-     <property name="maximumSize">
-      <size>
-       <width>16777215</width>
-       <height>60</height>
-      </size>
-     </property>
-     <property name="font">
-      <font>
-       <family>ZoinLight</family>
-       <pointsize>18</pointsize>
-       <weight>50</weight>
-       <italic>false</italic>
-       <bold>false</bold>
-       <strikeout>false</strikeout>
-       <kerning>false</kerning>
-      </font>
-     </property>
-     <property name="layoutDirection">
-      <enum>Qt::LeftToRight</enum>
-     </property>
-     <property name="styleSheet">
-      <string notr="true">border:0;
-height: 60px;
-padding-left: 5px;
-text-align:left;
-</string>
-     </property>
-     <property name="text">
-      <string>Overview</string>
-     </property>
-     <property name="icon">
-      <iconset resource="../bitcoin.qrc">
-       <normaloff>:/icons/Exports_27</normaloff>
-       <normalon>:/icons/Exports_60</normalon>:/icons/Exports_27</iconset>
-     </property>
-     <property name="iconSize">
-      <size>
-       <width>48</width>
-       <height>48</height>
-      </size>
-     </property>
-     <property name="checkable">
-      <bool>true</bool>
-     </property>
-     <property name="checked">
-      <bool>false</bool>
-     </property>
-    </widget>
-   </item>
-   <item>
-    <widget class="QPushButton" name="Send">
-     <property name="sizePolicy">
-      <sizepolicy hsizetype="Fixed" vsizetype="Minimum">
-       <horstretch>0</horstretch>
-       <verstretch>0</verstretch>
-      </sizepolicy>
-     </property>
-     <property name="minimumSize">
-      <size>
-       <width>200</width>
-       <height>40</height>
-      </size>
-     </property>
-     <property name="maximumSize">
-      <size>
-       <width>16777215</width>
-       <height>60</height>
-      </size>
-     </property>
-     <property name="font">
-      <font>
-       <family>ZoinLight</family>
-       <pointsize>18</pointsize>
-       <weight>50</weight>
-       <bold>false</bold>
-      </font>
-     </property>
-     <property name="styleSheet">
-      <string notr="true">border:0;
-height: 60px;
-padding-left: 5px;
-text-align:left;
-</string>
-     </property>
-     <property name="text">
-      <string>Send</string>
-     </property>
-     <property name="icon">
-      <iconset resource="../bitcoin.qrc">
-       <normaloff>:/icons/Exports_29</normaloff>
-       <normalon>:/icons/Exports_61</normalon>:/icons/Exports_29</iconset>
-     </property>
-     <property name="iconSize">
-      <size>
-       <width>48</width>
-       <height>48</height>
-      </size>
-     </property>
-     <property name="checkable">
-      <bool>true</bool>
-     </property>
-    </widget>
-   </item>
-   <item>
-    <widget class="QPushButton" name="Receive">
-     <property name="sizePolicy">
-      <sizepolicy hsizetype="Fixed" vsizetype="Minimum">
-       <horstretch>0</horstretch>
-       <verstretch>0</verstretch>
-      </sizepolicy>
-     </property>
-     <property name="minimumSize">
-      <size>
-       <width>200</width>
-       <height>40</height>
-      </size>
-     </property>
-     <property name="maximumSize">
-      <size>
-       <width>16777215</width>
-       <height>60</height>
-      </size>
-     </property>
-     <property name="font">
-      <font>
-       <family>ZoinLight</family>
-       <pointsize>18</pointsize>
-       <weight>50</weight>
-       <bold>false</bold>
-      </font>
-     </property>
-     <property name="styleSheet">
-      <string notr="true">border:0;
-height: 60px;
-padding-left: 5px;
-text-align:left;
-</string>
-     </property>
-     <property name="text">
-      <string>Receive</string>
-     </property>
-     <property name="icon">
-      <iconset resource="../bitcoin.qrc">
-       <normaloff>:/icons/Exports_31</normaloff>
-       <normalon>:/icons/Exports_63</normalon>:/icons/Exports_31</iconset>
-     </property>
-     <property name="iconSize">
-      <size>
-       <width>48</width>
-       <height>48</height>
-      </size>
-     </property>
-     <property name="checkable">
-      <bool>true</bool>
-     </property>
-    </widget>
-   </item>
-   <item>
-    <widget class="QPushButton" name="Zerocoin">
-     <property name="sizePolicy">
-      <sizepolicy hsizetype="Fixed" vsizetype="Minimum">
-       <horstretch>0</horstretch>
-       <verstretch>0</verstretch>
-      </sizepolicy>
-     </property>
-     <property name="minimumSize">
-      <size>
-       <width>200</width>
-       <height>40</height>
-      </size>
-     </property>
-     <property name="maximumSize">
-      <size>
-       <width>16777215</width>
-       <height>60</height>
-      </size>
-     </property>
-     <property name="font">
-      <font>
-       <family>ZoinLight</family>
-       <pointsize>18</pointsize>
-       <weight>50</weight>
-       <bold>false</bold>
-      </font>
-     </property>
-     <property name="layoutDirection">
-      <enum>Qt::LeftToRight</enum>
-     </property>
-     <property name="styleSheet">
-      <string notr="true">border:0;
-height: 60px;
-padding-left: 5px;
-text-align:left;
-</string>
-     </property>
-     <property name="text">
-      <string>Zerocoin</string>
-     </property>
-     <property name="icon">
-      <iconset resource="../bitcoin.qrc">
-       <normaloff>:/icons/Exports_33</normaloff>
-       <normalon>:/icons/Exports_64</normalon>:/icons/Exports_33</iconset>
-     </property>
-     <property name="iconSize">
-      <size>
-       <width>48</width>
-       <height>48</height>
-      </size>
-     </property>
-     <property name="checkable">
-      <bool>true</bool>
-     </property>
-    </widget>
-   </item>
-   <item>
-    <widget class="QPushButton" name="Transactions">
-     <property name="sizePolicy">
-      <sizepolicy hsizetype="Fixed" vsizetype="Minimum">
-       <horstretch>0</horstretch>
-       <verstretch>0</verstretch>
-      </sizepolicy>
-     </property>
-     <property name="minimumSize">
-      <size>
-       <width>200</width>
-       <height>40</height>
-      </size>
-     </property>
-     <property name="maximumSize">
-      <size>
-       <width>16777215</width>
-       <height>60</height>
-      </size>
-     </property>
-     <property name="font">
-      <font>
-       <family>ZoinLight</family>
-       <pointsize>18</pointsize>
-       <weight>50</weight>
-       <bold>false</bold>
-      </font>
-     </property>
-     <property name="styleSheet">
-      <string notr="true">border:0;
-height: 60px;
-padding-left: 5px;
-text-align:left;
-</string>
-     </property>
-     <property name="text">
-      <string>Transactions           </string>
-     </property>
-     <property name="icon">
-      <iconset resource="../bitcoin.qrc">
-       <normaloff>:/icons/Exports_35</normaloff>
-       <normalon>:/icons/Exports_65</normalon>:/icons/Exports_35</iconset>
-     </property>
-     <property name="iconSize">
-      <size>
-       <width>48</width>
-       <height>48</height>
-      </size>
-     </property>
-     <property name="checkable">
-      <bool>true</bool>
-     </property>
-    </widget>
-   </item>
-   <item>
-    <widget class="QPushButton" name="Address">
-     <property name="sizePolicy">
-      <sizepolicy hsizetype="Fixed" vsizetype="Minimum">
-       <horstretch>0</horstretch>
-       <verstretch>0</verstretch>
-      </sizepolicy>
-     </property>
-     <property name="minimumSize">
-      <size>
-       <width>200</width>
-       <height>40</height>
-      </size>
-     </property>
-     <property name="maximumSize">
-      <size>
-       <width>16777215</width>
-       <height>60</height>
-      </size>
-     </property>
-     <property name="font">
-      <font>
-       <family>ZoinLight</family>
-       <pointsize>18</pointsize>
-       <weight>50</weight>
-       <bold>false</bold>
-      </font>
-     </property>
-     <property name="styleSheet">
-      <string notr="true">border:0;
-height: 60px;
-padding-left: 5px;
-text-align:left;
-</string>
-     </property>
-     <property name="text">
-      <string>Addresses                </string>
-     </property>
-     <property name="icon">
-      <iconset resource="../bitcoin.qrc">
-       <normaloff>:/icons/Exports_37</normaloff>
-       <normalon>:/icons/Exports_66</normalon>:/icons/Exports_37</iconset>
-     </property>
-     <property name="iconSize">
-      <size>
-       <width>48</width>
-       <height>48</height>
-      </size>
-     </property>
-     <property name="checkable">
-      <bool>true</bool>
-     </property>
-    </widget>
-   </item>
-   <item>
-    <widget class="QPushButton" name="Community">
-     <property name="sizePolicy">
-      <sizepolicy hsizetype="Fixed" vsizetype="Minimum">
-       <horstretch>0</horstretch>
-       <verstretch>0</verstretch>
-      </sizepolicy>
-     </property>
-     <property name="minimumSize">
-      <size>
-       <width>200</width>
-       <height>40</height>
-      </size>
-     </property>
-     <property name="maximumSize">
-      <size>
-       <width>16777215</width>
-       <height>60</height>
-      </size>
-     </property>
-     <property name="font">
-      <font>
-       <family>ZoinLight</family>
-       <pointsize>18</pointsize>
-       <weight>50</weight>
-       <bold>false</bold>
-      </font>
-     </property>
-     <property name="styleSheet">
-      <string notr="true">border:0;
-height: 60px;
-padding-left: 5px;
-text-align:left;
-</string>
-     </property>
-     <property name="text">
-      <string>Community             </string>
-     </property>
-     <property name="icon">
-      <iconset resource="../bitcoin.qrc">
-       <normaloff>:/icons/Exports_39</normaloff>
-       <normalon>:/icons/Exports_67</normalon>
-       <activeon>:/icons/Exports_67</activeon>
-       <selectedon>:/icons/Exports_67</selectedon>:/icons/Exports_39</iconset>
-     </property>
-     <property name="iconSize">
-      <size>
-       <width>48</width>
-       <height>48</height>
-      </size>
-     </property>
-     <property name="checkable">
-      <bool>true</bool>
-     </property>
-    </widget>
-   </item>
-   <item>
-    <widget class="QPushButton" name="Zoinode">
-     <property name="enabled">
-      <bool>true</bool>
-     </property>
-     <property name="sizePolicy">
-      <sizepolicy hsizetype="Fixed" vsizetype="Minimum">
-       <horstretch>0</horstretch>
-       <verstretch>0</verstretch>
-      </sizepolicy>
-     </property>
-     <property name="minimumSize">
-      <size>
-       <width>200</width>
-       <height>40</height>
-      </size>
-     </property>
-     <property name="maximumSize">
-      <size>
-       <width>16777215</width>
-       <height>60</height>
-      </size>
-     </property>
-     <property name="font">
-      <font>
-       <family>ZoinLight</family>
-       <pointsize>18</pointsize>
-       <weight>50</weight>
-       <bold>false</bold>
-      </font>
-     </property>
-     <property name="styleSheet">
-      <string notr="true">border:0;
-height: 60px;
-padding-left: 5px;
-text-align:left;
-</string>
-     </property>
-     <property name="text">
-      <string>Zoinode             </string>
-     </property>
-     <property name="icon">
-      <iconset resource="../bitcoin.qrc">
-       <normaloff>:/icons/Exports_41</normaloff>:/icons/Exports_41</iconset>
-     </property>
-     <property name="iconSize">
-      <size>
-       <width>48</width>
-       <height>48</height>
-      </size>
-     </property>
-    </widget>
-   </item>
-   <item>
-    <widget class="QPushButton" name="Vote">
-     <property name="enabled">
-      <bool>false</bool>
-     </property>
-     <property name="sizePolicy">
-      <sizepolicy hsizetype="Fixed" vsizetype="Minimum">
-       <horstretch>0</horstretch>
-       <verstretch>0</verstretch>
-      </sizepolicy>
-     </property>
-     <property name="minimumSize">
-      <size>
-       <width>200</width>
-       <height>40</height>
-      </size>
-     </property>
-     <property name="maximumSize">
-      <size>
-       <width>16777215</width>
-       <height>60</height>
-      </size>
-     </property>
-     <property name="font">
-      <font>
-       <family>ZoinLight</family>
-       <pointsize>18</pointsize>
-       <weight>50</weight>
-       <bold>false</bold>
-      </font>
-     </property>
-     <property name="styleSheet">
-      <string notr="true">border:0;
-height: 60px;
-padding-left: 5px;
-text-align:left;
-</string>
-     </property>
-     <property name="text">
-      <string>Vote                            </string>
-     </property>
-     <property name="icon">
-      <iconset resource="../bitcoin.qrc">
-       <normaloff>:/icons/Exports_43</normaloff>:/icons/Exports_43</iconset>
-     </property>
-     <property name="iconSize">
-      <size>
-       <width>48</width>
-       <height>48</height>
-      </size>
-     </property>
-    </widget>
-   </item>
-   <item>
-    <widget class="QFrame" name="frame_2">
-     <property name="sizePolicy">
-      <sizepolicy hsizetype="Fixed" vsizetype="Preferred">
-       <horstretch>0</horstretch>
-       <verstretch>0</verstretch>
-      </sizepolicy>
-     </property>
-     <property name="minimumSize">
-      <size>
-       <width>200</width>
-       <height>0</height>
-      </size>
-     </property>
-     <property name="styleSheet">
-      <string notr="true">border:0;</string>
-     </property>
-     <property name="frameShape">
-      <enum>QFrame::StyledPanel</enum>
-     </property>
-     <property name="frameShadow">
-      <enum>QFrame::Raised</enum>
-     </property>
-    </widget>
-   </item>
-   <item>
-    <widget class="QFrame" name="frame">
-     <property name="sizePolicy">
-      <sizepolicy hsizetype="Fixed" vsizetype="Fixed">
-       <horstretch>0</horstretch>
-       <verstretch>0</verstretch>
-      </sizepolicy>
-     </property>
-     <property name="minimumSize">
-      <size>
-       <width>200</width>
-       <height>60</height>
-      </size>
-     </property>
-     <property name="sizeIncrement">
-      <size>
-       <width>0</width>
-       <height>0</height>
-      </size>
-     </property>
-     <property name="layoutDirection">
-      <enum>Qt::LeftToRight</enum>
-     </property>
-     <property name="styleSheet">
-      <string notr="true">background: QLinearGradient(x1: 0, y1: 0, x2: 1, y2: 0, stop: 0 #121548, stop: 1 #4a0e95);</string>
-     </property>
-     <property name="frameShape">
-      <enum>QFrame::StyledPanel</enum>
-     </property>
-     <property name="frameShadow">
-      <enum>QFrame::Raised</enum>
-     </property>
-     <property name="lineWidth">
-      <number>0</number>
-     </property>
-     <layout class="QHBoxLayout" name="horizontalLayout">
-      <property name="spacing">
-       <number>0</number>
-      </property>
-      <property name="leftMargin">
-       <number>0</number>
-      </property>
-      <property name="topMargin">
-       <number>0</number>
-      </property>
-      <property name="rightMargin">
-       <number>0</number>
-      </property>
-      <property name="bottomMargin">
-       <number>0</number>
-      </property>
-      <item>
-       <widget class="QPushButton" name="LearnMore">
-        <property name="sizePolicy">
-         <sizepolicy hsizetype="Fixed" vsizetype="Preferred">
-          <horstretch>0</horstretch>
-          <verstretch>0</verstretch>
-         </sizepolicy>
-        </property>
-        <property name="minimumSize">
-         <size>
-          <width>200</width>
-          <height>60</height>
-         </size>
-        </property>
-        <property name="font">
-         <font>
-          <family>Source Sans Pro</family>
-          <pointsize>14</pointsize>
-         </font>
-        </property>
-        <property name="styleSheet">
-         <string notr="true">color:white;
-border:0;
-text-align:center;
-</string>
-        </property>
-        <property name="text">
-         <string> Learn more about Zoin</string>
-        </property>
-        <property name="icon">
-         <iconset resource="../bitcoin.qrc">
-          <normaloff>:/icons/zoin-logo-white</normaloff>:/icons/zoin-logo-white</iconset>
-        </property>
-        <property name="iconSize">
-         <size>
-          <width>30</width>
-          <height>30</height>
-         </size>
-        </property>
-        <property name="checkable">
-         <bool>true</bool>
-        </property>
-       </widget>
-      </item>
-     </layout>
-    </widget>
-   </item>
-  </layout>
- </widget>
- <resources>
-  <include location="../bitcoin.qrc"/>
- </resources>
- <connections/>
-</ui>
->>>>>>> 469d756e
+<?xml version="1.0" encoding="UTF-8"?>
+<ui version="4.0">
+ <class>MenuPage</class>
+ <widget class="QWidget" name="MenuPage">
+  <property name="geometry">
+   <rect>
+    <x>0</x>
+    <y>0</y>
+    <width>200</width>
+    <height>690</height>
+   </rect>
+  </property>
+  <property name="sizePolicy">
+   <sizepolicy hsizetype="Fixed" vsizetype="Preferred">
+    <horstretch>0</horstretch>
+    <verstretch>0</verstretch>
+   </sizepolicy>
+  </property>
+  <property name="minimumSize">
+   <size>
+    <width>200</width>
+    <height>0</height>
+   </size>
+  </property>
+  <property name="maximumSize">
+   <size>
+    <width>200</width>
+    <height>16777215</height>
+   </size>
+  </property>
+  <property name="palette">
+   <palette>
+    <active>
+     <colorrole role="WindowText">
+      <brush brushstyle="SolidPattern">
+       <color alpha="255">
+        <red>0</red>
+        <green>0</green>
+        <blue>0</blue>
+       </color>
+      </brush>
+     </colorrole>
+     <colorrole role="Button">
+      <brush brushstyle="SolidPattern">
+       <color alpha="255">
+        <red>255</red>
+        <green>255</green>
+        <blue>255</blue>
+       </color>
+      </brush>
+     </colorrole>
+     <colorrole role="Midlight">
+      <brush brushstyle="SolidPattern">
+       <color alpha="255">
+        <red>255</red>
+        <green>255</green>
+        <blue>255</blue>
+       </color>
+      </brush>
+     </colorrole>
+     <colorrole role="Dark">
+      <brush brushstyle="SolidPattern">
+       <color alpha="255">
+        <red>225</red>
+        <green>225</green>
+        <blue>225</blue>
+       </color>
+      </brush>
+     </colorrole>
+     <colorrole role="Mid">
+      <brush brushstyle="SolidPattern">
+       <color alpha="255">
+        <red>0</red>
+        <green>0</green>
+        <blue>255</blue>
+       </color>
+      </brush>
+     </colorrole>
+     <colorrole role="Text">
+      <brush brushstyle="SolidPattern">
+       <color alpha="255">
+        <red>0</red>
+        <green>0</green>
+        <blue>0</blue>
+       </color>
+      </brush>
+     </colorrole>
+     <colorrole role="BrightText">
+      <brush brushstyle="SolidPattern">
+       <color alpha="255">
+        <red>255</red>
+        <green>128</green>
+        <blue>0</blue>
+       </color>
+      </brush>
+     </colorrole>
+     <colorrole role="ButtonText">
+      <brush brushstyle="SolidPattern">
+       <color alpha="255">
+        <red>0</red>
+        <green>0</green>
+        <blue>0</blue>
+       </color>
+      </brush>
+     </colorrole>
+     <colorrole role="Base">
+      <brush brushstyle="SolidPattern">
+       <color alpha="255">
+        <red>255</red>
+        <green>255</green>
+        <blue>255</blue>
+       </color>
+      </brush>
+     </colorrole>
+     <colorrole role="Window">
+      <brush brushstyle="SolidPattern">
+       <color alpha="255">
+        <red>255</red>
+        <green>255</green>
+        <blue>255</blue>
+       </color>
+      </brush>
+     </colorrole>
+    </active>
+    <inactive>
+     <colorrole role="WindowText">
+      <brush brushstyle="SolidPattern">
+       <color alpha="255">
+        <red>0</red>
+        <green>0</green>
+        <blue>0</blue>
+       </color>
+      </brush>
+     </colorrole>
+     <colorrole role="Button">
+      <brush brushstyle="SolidPattern">
+       <color alpha="255">
+        <red>255</red>
+        <green>255</green>
+        <blue>255</blue>
+       </color>
+      </brush>
+     </colorrole>
+     <colorrole role="Midlight">
+      <brush brushstyle="SolidPattern">
+       <color alpha="255">
+        <red>255</red>
+        <green>255</green>
+        <blue>255</blue>
+       </color>
+      </brush>
+     </colorrole>
+     <colorrole role="Dark">
+      <brush brushstyle="SolidPattern">
+       <color alpha="255">
+        <red>225</red>
+        <green>225</green>
+        <blue>225</blue>
+       </color>
+      </brush>
+     </colorrole>
+     <colorrole role="Mid">
+      <brush brushstyle="SolidPattern">
+       <color alpha="255">
+        <red>0</red>
+        <green>0</green>
+        <blue>255</blue>
+       </color>
+      </brush>
+     </colorrole>
+     <colorrole role="Text">
+      <brush brushstyle="SolidPattern">
+       <color alpha="255">
+        <red>0</red>
+        <green>0</green>
+        <blue>0</blue>
+       </color>
+      </brush>
+     </colorrole>
+     <colorrole role="BrightText">
+      <brush brushstyle="SolidPattern">
+       <color alpha="255">
+        <red>255</red>
+        <green>128</green>
+        <blue>0</blue>
+       </color>
+      </brush>
+     </colorrole>
+     <colorrole role="ButtonText">
+      <brush brushstyle="SolidPattern">
+       <color alpha="255">
+        <red>0</red>
+        <green>0</green>
+        <blue>0</blue>
+       </color>
+      </brush>
+     </colorrole>
+     <colorrole role="Base">
+      <brush brushstyle="SolidPattern">
+       <color alpha="255">
+        <red>255</red>
+        <green>255</green>
+        <blue>255</blue>
+       </color>
+      </brush>
+     </colorrole>
+     <colorrole role="Window">
+      <brush brushstyle="SolidPattern">
+       <color alpha="255">
+        <red>255</red>
+        <green>255</green>
+        <blue>255</blue>
+       </color>
+      </brush>
+     </colorrole>
+    </inactive>
+    <disabled>
+     <colorrole role="WindowText">
+      <brush brushstyle="SolidPattern">
+       <color alpha="255">
+        <red>225</red>
+        <green>225</green>
+        <blue>225</blue>
+       </color>
+      </brush>
+     </colorrole>
+     <colorrole role="Button">
+      <brush brushstyle="SolidPattern">
+       <color alpha="255">
+        <red>255</red>
+        <green>255</green>
+        <blue>255</blue>
+       </color>
+      </brush>
+     </colorrole>
+     <colorrole role="Midlight">
+      <brush brushstyle="SolidPattern">
+       <color alpha="255">
+        <red>255</red>
+        <green>255</green>
+        <blue>255</blue>
+       </color>
+      </brush>
+     </colorrole>
+     <colorrole role="Dark">
+      <brush brushstyle="SolidPattern">
+       <color alpha="255">
+        <red>225</red>
+        <green>225</green>
+        <blue>225</blue>
+       </color>
+      </brush>
+     </colorrole>
+     <colorrole role="Mid">
+      <brush brushstyle="SolidPattern">
+       <color alpha="255">
+        <red>0</red>
+        <green>0</green>
+        <blue>255</blue>
+       </color>
+      </brush>
+     </colorrole>
+     <colorrole role="Text">
+      <brush brushstyle="SolidPattern">
+       <color alpha="255">
+        <red>225</red>
+        <green>225</green>
+        <blue>225</blue>
+       </color>
+      </brush>
+     </colorrole>
+     <colorrole role="BrightText">
+      <brush brushstyle="SolidPattern">
+       <color alpha="255">
+        <red>255</red>
+        <green>128</green>
+        <blue>0</blue>
+       </color>
+      </brush>
+     </colorrole>
+     <colorrole role="ButtonText">
+      <brush brushstyle="SolidPattern">
+       <color alpha="255">
+        <red>225</red>
+        <green>225</green>
+        <blue>225</blue>
+       </color>
+      </brush>
+     </colorrole>
+     <colorrole role="Base">
+      <brush brushstyle="SolidPattern">
+       <color alpha="255">
+        <red>255</red>
+        <green>255</green>
+        <blue>255</blue>
+       </color>
+      </brush>
+     </colorrole>
+     <colorrole role="Window">
+      <brush brushstyle="SolidPattern">
+       <color alpha="255">
+        <red>255</red>
+        <green>255</green>
+        <blue>255</blue>
+       </color>
+      </brush>
+     </colorrole>
+    </disabled>
+   </palette>
+  </property>
+  <property name="font">
+   <font>
+    <family>ZoinLight</family>
+   </font>
+  </property>
+  <property name="windowTitle">
+   <string>Form</string>
+  </property>
+  <property name="autoFillBackground">
+   <bool>false</bool>
+  </property>
+  <property name="styleSheet">
+   <string notr="true">background-color: rgb(255, 255, 255);
+border-style: none;</string>
+  </property>
+  <layout class="QVBoxLayout" name="topLayout">
+   <property name="spacing">
+    <number>0</number>
+   </property>
+   <property name="leftMargin">
+    <number>0</number>
+   </property>
+   <property name="topMargin">
+    <number>0</number>
+   </property>
+   <property name="rightMargin">
+    <number>0</number>
+   </property>
+   <property name="bottomMargin">
+    <number>0</number>
+   </property>
+   <item>
+    <widget class="QFrame" name="frame_3">
+     <property name="sizePolicy">
+      <sizepolicy hsizetype="Fixed" vsizetype="Preferred">
+       <horstretch>0</horstretch>
+       <verstretch>0</verstretch>
+      </sizepolicy>
+     </property>
+     <property name="minimumSize">
+      <size>
+       <width>200</width>
+       <height>0</height>
+      </size>
+     </property>
+     <property name="maximumSize">
+      <size>
+       <width>200</width>
+       <height>16777215</height>
+      </size>
+     </property>
+     <property name="styleSheet">
+      <string notr="true">background-color: white;</string>
+     </property>
+     <property name="frameShape">
+      <enum>QFrame::StyledPanel</enum>
+     </property>
+     <property name="frameShadow">
+      <enum>QFrame::Raised</enum>
+     </property>
+     <layout class="QVBoxLayout" name="verticalLayout">
+      <property name="spacing">
+       <number>0</number>
+      </property>
+      <property name="leftMargin">
+       <number>0</number>
+      </property>
+      <property name="topMargin">
+       <number>0</number>
+      </property>
+      <property name="rightMargin">
+       <number>0</number>
+      </property>
+      <property name="bottomMargin">
+       <number>0</number>
+      </property>
+      <item>
+       <widget class="QPushButton" name="pushButton">
+        <property name="sizePolicy">
+         <sizepolicy hsizetype="Preferred" vsizetype="Fixed">
+          <horstretch>0</horstretch>
+          <verstretch>0</verstretch>
+         </sizepolicy>
+        </property>
+        <property name="minimumSize">
+         <size>
+          <width>200</width>
+          <height>0</height>
+         </size>
+        </property>
+        <property name="layoutDirection">
+         <enum>Qt::LeftToRight</enum>
+        </property>
+        <property name="text">
+         <string/>
+        </property>
+        <property name="icon">
+         <iconset resource="../bitcoin.qrc">
+          <normaloff>:/icons/zoin</normaloff>:/icons/zoin</iconset>
+        </property>
+        <property name="iconSize">
+         <size>
+          <width>80</width>
+          <height>80</height>
+         </size>
+        </property>
+       </widget>
+      </item>
+     </layout>
+    </widget>
+   </item>
+   <item>
+    <widget class="QPushButton" name="Overview">
+     <property name="sizePolicy">
+      <sizepolicy hsizetype="Fixed" vsizetype="Minimum">
+       <horstretch>0</horstretch>
+       <verstretch>0</verstretch>
+      </sizepolicy>
+     </property>
+     <property name="minimumSize">
+      <size>
+       <width>200</width>
+       <height>60</height>
+      </size>
+     </property>
+     <property name="maximumSize">
+      <size>
+       <width>16777215</width>
+       <height>60</height>
+      </size>
+     </property>
+     <property name="font">
+      <font>
+       <family>ZoinLight</family>
+       <pointsize>16</pointsize>
+       <weight>50</weight>
+       <italic>false</italic>
+       <bold>false</bold>
+       <strikeout>false</strikeout>
+       <kerning>false</kerning>
+      </font>
+     </property>
+     <property name="layoutDirection">
+      <enum>Qt::LeftToRight</enum>
+     </property>
+     <property name="styleSheet">
+      <string notr="true">border:0;
+height: 60px;
+padding-left: 5px;
+text-align:left;
+color: rgb(45, 45, 45);</string>
+     </property>
+     <property name="text">
+      <string>Overview</string>
+     </property>
+     <property name="icon">
+      <iconset resource="../bitcoin.qrc">
+       <normaloff>:/icons/Exports_27</normaloff>
+       <normalon>:/icons/Exports_60</normalon>:/icons/Exports_27</iconset>
+     </property>
+     <property name="iconSize">
+      <size>
+       <width>48</width>
+       <height>48</height>
+      </size>
+     </property>
+     <property name="checkable">
+      <bool>true</bool>
+     </property>
+     <property name="checked">
+      <bool>false</bool>
+     </property>
+    </widget>
+   </item>
+   <item>
+    <widget class="QPushButton" name="Send">
+     <property name="sizePolicy">
+      <sizepolicy hsizetype="Fixed" vsizetype="Minimum">
+       <horstretch>0</horstretch>
+       <verstretch>0</verstretch>
+      </sizepolicy>
+     </property>
+     <property name="minimumSize">
+      <size>
+       <width>200</width>
+       <height>60</height>
+      </size>
+     </property>
+     <property name="maximumSize">
+      <size>
+       <width>16777215</width>
+       <height>60</height>
+      </size>
+     </property>
+     <property name="font">
+      <font>
+       <family>ZoinLight</family>
+       <pointsize>16</pointsize>
+       <weight>50</weight>
+       <bold>false</bold>
+      </font>
+     </property>
+     <property name="styleSheet">
+      <string notr="true">border:0;
+height: 60px;
+padding-left: 5px;
+text-align:left;
+color: rgb(45, 45, 45);</string>
+     </property>
+     <property name="text">
+      <string>Send</string>
+     </property>
+     <property name="icon">
+      <iconset resource="../bitcoin.qrc">
+       <normaloff>:/icons/Exports_29</normaloff>
+       <normalon>:/icons/Exports_61</normalon>:/icons/Exports_29</iconset>
+     </property>
+     <property name="iconSize">
+      <size>
+       <width>48</width>
+       <height>48</height>
+      </size>
+     </property>
+     <property name="checkable">
+      <bool>true</bool>
+     </property>
+    </widget>
+   </item>
+   <item>
+    <widget class="QPushButton" name="Receive">
+     <property name="sizePolicy">
+      <sizepolicy hsizetype="Fixed" vsizetype="Minimum">
+       <horstretch>0</horstretch>
+       <verstretch>0</verstretch>
+      </sizepolicy>
+     </property>
+     <property name="minimumSize">
+      <size>
+       <width>200</width>
+       <height>60</height>
+      </size>
+     </property>
+     <property name="maximumSize">
+      <size>
+       <width>16777215</width>
+       <height>60</height>
+      </size>
+     </property>
+     <property name="font">
+      <font>
+       <family>ZoinLight</family>
+       <pointsize>16</pointsize>
+       <weight>50</weight>
+       <bold>false</bold>
+      </font>
+     </property>
+     <property name="styleSheet">
+      <string notr="true">border:0;
+height: 60px;
+padding-left: 5px;
+text-align:left;
+color: rgb(45, 45, 45);</string>
+     </property>
+     <property name="text">
+      <string>Receive</string>
+     </property>
+     <property name="icon">
+      <iconset resource="../bitcoin.qrc">
+       <normaloff>:/icons/Exports_31</normaloff>
+       <normalon>:/icons/Exports_63</normalon>:/icons/Exports_31</iconset>
+     </property>
+     <property name="iconSize">
+      <size>
+       <width>48</width>
+       <height>48</height>
+      </size>
+     </property>
+     <property name="checkable">
+      <bool>true</bool>
+     </property>
+    </widget>
+   </item>
+   <item>
+    <widget class="QPushButton" name="Zerocoin">
+     <property name="sizePolicy">
+      <sizepolicy hsizetype="Fixed" vsizetype="Minimum">
+       <horstretch>0</horstretch>
+       <verstretch>0</verstretch>
+      </sizepolicy>
+     </property>
+     <property name="minimumSize">
+      <size>
+       <width>200</width>
+       <height>60</height>
+      </size>
+     </property>
+     <property name="maximumSize">
+      <size>
+       <width>16777215</width>
+       <height>60</height>
+      </size>
+     </property>
+     <property name="font">
+      <font>
+       <family>ZoinLight</family>
+       <pointsize>16</pointsize>
+       <weight>50</weight>
+       <bold>false</bold>
+      </font>
+     </property>
+     <property name="layoutDirection">
+      <enum>Qt::LeftToRight</enum>
+     </property>
+     <property name="styleSheet">
+      <string notr="true">border:0;
+height: 60px;
+padding-left: 5px;
+text-align:left;
+color: rgb(45, 45, 45);</string>
+     </property>
+     <property name="text">
+      <string>Zerocoin</string>
+     </property>
+     <property name="icon">
+      <iconset resource="../bitcoin.qrc">
+       <normaloff>:/icons/Exports_33</normaloff>
+       <normalon>:/icons/Exports_64</normalon>:/icons/Exports_33</iconset>
+     </property>
+     <property name="iconSize">
+      <size>
+       <width>48</width>
+       <height>48</height>
+      </size>
+     </property>
+     <property name="checkable">
+      <bool>true</bool>
+     </property>
+    </widget>
+   </item>
+   <item>
+    <widget class="QPushButton" name="Transactions">
+     <property name="sizePolicy">
+      <sizepolicy hsizetype="Fixed" vsizetype="Minimum">
+       <horstretch>0</horstretch>
+       <verstretch>0</verstretch>
+      </sizepolicy>
+     </property>
+     <property name="minimumSize">
+      <size>
+       <width>200</width>
+       <height>60</height>
+      </size>
+     </property>
+     <property name="maximumSize">
+      <size>
+       <width>16777215</width>
+       <height>60</height>
+      </size>
+     </property>
+     <property name="font">
+      <font>
+       <family>ZoinLight</family>
+       <pointsize>16</pointsize>
+       <weight>50</weight>
+       <bold>false</bold>
+      </font>
+     </property>
+     <property name="styleSheet">
+      <string notr="true">border:0;
+height: 60px;
+padding-left: 5px;
+text-align:left;
+color: rgb(45, 45, 45);</string>
+     </property>
+     <property name="text">
+      <string>Transactions</string>
+     </property>
+     <property name="icon">
+      <iconset resource="../bitcoin.qrc">
+       <normaloff>:/icons/Exports_35</normaloff>
+       <normalon>:/icons/Exports_65</normalon>:/icons/Exports_35</iconset>
+     </property>
+     <property name="iconSize">
+      <size>
+       <width>48</width>
+       <height>48</height>
+      </size>
+     </property>
+     <property name="checkable">
+      <bool>true</bool>
+     </property>
+    </widget>
+   </item>
+   <item>
+    <widget class="QPushButton" name="Address">
+     <property name="sizePolicy">
+      <sizepolicy hsizetype="Fixed" vsizetype="Minimum">
+       <horstretch>0</horstretch>
+       <verstretch>0</verstretch>
+      </sizepolicy>
+     </property>
+     <property name="minimumSize">
+      <size>
+       <width>200</width>
+       <height>60</height>
+      </size>
+     </property>
+     <property name="maximumSize">
+      <size>
+       <width>16777215</width>
+       <height>60</height>
+      </size>
+     </property>
+     <property name="font">
+      <font>
+       <family>ZoinLight</family>
+       <pointsize>16</pointsize>
+       <weight>50</weight>
+       <bold>false</bold>
+      </font>
+     </property>
+     <property name="styleSheet">
+      <string notr="true">border:0;
+height: 60px;
+padding-left: 5px;
+text-align:left;
+color: rgb(45, 45, 45);</string>
+     </property>
+     <property name="text">
+      <string>Addresses</string>
+     </property>
+     <property name="icon">
+      <iconset resource="../bitcoin.qrc">
+       <normaloff>:/icons/Exports_37</normaloff>
+       <normalon>:/icons/Exports_66</normalon>:/icons/Exports_37</iconset>
+     </property>
+     <property name="iconSize">
+      <size>
+       <width>48</width>
+       <height>48</height>
+      </size>
+     </property>
+     <property name="checkable">
+      <bool>true</bool>
+     </property>
+    </widget>
+   </item>
+   <item>
+    <widget class="QPushButton" name="Community">
+     <property name="sizePolicy">
+      <sizepolicy hsizetype="Fixed" vsizetype="Minimum">
+       <horstretch>0</horstretch>
+       <verstretch>0</verstretch>
+      </sizepolicy>
+     </property>
+     <property name="minimumSize">
+      <size>
+       <width>200</width>
+       <height>60</height>
+      </size>
+     </property>
+     <property name="maximumSize">
+      <size>
+       <width>16777215</width>
+       <height>60</height>
+      </size>
+     </property>
+     <property name="font">
+      <font>
+       <family>ZoinLight</family>
+       <pointsize>16</pointsize>
+       <weight>50</weight>
+       <bold>false</bold>
+      </font>
+     </property>
+     <property name="styleSheet">
+      <string notr="true">border:0;
+height: 60px;
+padding-left: 5px;
+text-align:left;
+color: rgb(45, 45, 45);</string>
+     </property>
+     <property name="text">
+      <string>Community</string>
+     </property>
+     <property name="icon">
+      <iconset resource="../bitcoin.qrc">
+       <normaloff>:/icons/Exports_39</normaloff>
+       <normalon>:/icons/Exports_67</normalon>
+       <activeon>:/icons/Exports_67</activeon>
+       <selectedon>:/icons/Exports_67</selectedon>:/icons/Exports_39</iconset>
+     </property>
+     <property name="iconSize">
+      <size>
+       <width>48</width>
+       <height>48</height>
+      </size>
+     </property>
+     <property name="checkable">
+      <bool>true</bool>
+     </property>
+    </widget>
+   </item>
+   <item>
+    <widget class="QPushButton" name="Masternode">
+     <property name="enabled">
+      <bool>false</bool>
+     </property>
+     <property name="sizePolicy">
+      <sizepolicy hsizetype="Fixed" vsizetype="Minimum">
+       <horstretch>0</horstretch>
+       <verstretch>0</verstretch>
+      </sizepolicy>
+     </property>
+     <property name="minimumSize">
+      <size>
+       <width>200</width>
+       <height>60</height>
+      </size>
+     </property>
+     <property name="maximumSize">
+      <size>
+       <width>16777215</width>
+       <height>60</height>
+      </size>
+     </property>
+     <property name="font">
+      <font>
+       <family>ZoinLight</family>
+       <pointsize>16</pointsize>
+       <weight>50</weight>
+       <bold>false</bold>
+      </font>
+     </property>
+     <property name="styleSheet">
+      <string notr="true">border:0;
+height: 60px;
+padding-left: 5px;
+text-align:left;
+</string>
+     </property>
+     <property name="text">
+      <string>Zoinode</string>
+     </property>
+     <property name="icon">
+      <iconset resource="../bitcoin.qrc">
+       <normaloff>:/icons/Exports_41</normaloff>:/icons/Exports_41</iconset>
+     </property>
+     <property name="iconSize">
+      <size>
+       <width>48</width>
+       <height>48</height>
+      </size>
+     </property>
+     <property name="flat">
+      <bool>false</bool>
+     </property>
+    </widget>
+   </item>
+   <item>
+    <widget class="QPushButton" name="Vote">
+     <property name="enabled">
+      <bool>false</bool>
+     </property>
+     <property name="sizePolicy">
+      <sizepolicy hsizetype="Fixed" vsizetype="Minimum">
+       <horstretch>0</horstretch>
+       <verstretch>0</verstretch>
+      </sizepolicy>
+     </property>
+     <property name="minimumSize">
+      <size>
+       <width>200</width>
+       <height>60</height>
+      </size>
+     </property>
+     <property name="maximumSize">
+      <size>
+       <width>16777215</width>
+       <height>60</height>
+      </size>
+     </property>
+     <property name="font">
+      <font>
+       <family>ZoinLight</family>
+       <pointsize>16</pointsize>
+       <weight>50</weight>
+       <bold>false</bold>
+      </font>
+     </property>
+     <property name="styleSheet">
+      <string notr="true">border:0;
+height: 60px;
+padding-left: 5px;
+text-align:left;
+</string>
+     </property>
+     <property name="text">
+      <string>Vote</string>
+     </property>
+     <property name="icon">
+      <iconset resource="../bitcoin.qrc">
+       <normaloff>:/icons/Exports_43</normaloff>:/icons/Exports_43</iconset>
+     </property>
+     <property name="iconSize">
+      <size>
+       <width>48</width>
+       <height>48</height>
+      </size>
+     </property>
+    </widget>
+   </item>
+   <item>
+    <widget class="QFrame" name="frame_2">
+     <property name="sizePolicy">
+      <sizepolicy hsizetype="Fixed" vsizetype="Preferred">
+       <horstretch>0</horstretch>
+       <verstretch>0</verstretch>
+      </sizepolicy>
+     </property>
+     <property name="minimumSize">
+      <size>
+       <width>200</width>
+       <height>0</height>
+      </size>
+     </property>
+     <property name="styleSheet">
+      <string notr="true">border:0;</string>
+     </property>
+     <property name="frameShape">
+      <enum>QFrame::StyledPanel</enum>
+     </property>
+     <property name="frameShadow">
+      <enum>QFrame::Raised</enum>
+     </property>
+    </widget>
+   </item>
+   <item>
+    <widget class="QFrame" name="frame">
+     <property name="sizePolicy">
+      <sizepolicy hsizetype="Fixed" vsizetype="Fixed">
+       <horstretch>0</horstretch>
+       <verstretch>0</verstretch>
+      </sizepolicy>
+     </property>
+     <property name="minimumSize">
+      <size>
+       <width>200</width>
+       <height>60</height>
+      </size>
+     </property>
+     <property name="sizeIncrement">
+      <size>
+       <width>0</width>
+       <height>0</height>
+      </size>
+     </property>
+     <property name="layoutDirection">
+      <enum>Qt::LeftToRight</enum>
+     </property>
+     <property name="styleSheet">
+      <string notr="true">background: QLinearGradient(x1: 0, y1: 0, x2: 1, y2: 0, stop: 0 #121646, stop: 1 #510c9f);</string>
+     </property>
+     <property name="frameShape">
+      <enum>QFrame::StyledPanel</enum>
+     </property>
+     <property name="frameShadow">
+      <enum>QFrame::Raised</enum>
+     </property>
+     <property name="lineWidth">
+      <number>0</number>
+     </property>
+     <layout class="QHBoxLayout" name="horizontalLayout">
+      <property name="spacing">
+       <number>0</number>
+      </property>
+      <property name="leftMargin">
+       <number>0</number>
+      </property>
+      <property name="topMargin">
+       <number>0</number>
+      </property>
+      <property name="rightMargin">
+       <number>0</number>
+      </property>
+      <property name="bottomMargin">
+       <number>0</number>
+      </property>
+      <item>
+       <widget class="QPushButton" name="LearnMore">
+        <property name="sizePolicy">
+         <sizepolicy hsizetype="Fixed" vsizetype="Preferred">
+          <horstretch>0</horstretch>
+          <verstretch>0</verstretch>
+         </sizepolicy>
+        </property>
+        <property name="minimumSize">
+         <size>
+          <width>200</width>
+          <height>60</height>
+         </size>
+        </property>
+        <property name="font">
+         <font>
+          <family>ZoinLight</family>
+          <pointsize>12</pointsize>
+         </font>
+        </property>
+        <property name="styleSheet">
+         <string notr="true">color:white;
+border:0;
+text-align:center;
+</string>
+        </property>
+        <property name="text">
+         <string> Learn more about Zoin</string>
+        </property>
+        <property name="icon">
+         <iconset resource="../bitcoin.qrc">
+          <normaloff>:/icons/zoin-logo-white</normaloff>:/icons/zoin-logo-white</iconset>
+        </property>
+        <property name="iconSize">
+         <size>
+          <width>30</width>
+          <height>30</height>
+         </size>
+        </property>
+        <property name="checkable">
+         <bool>true</bool>
+        </property>
+       </widget>
+      </item>
+     </layout>
+    </widget>
+   </item>
+  </layout>
+ </widget>
+ <resources>
+  <include location="../bitcoin.qrc"/>
+ </resources>
+ <connections/>
+</ui>