// Copyright (c) 2011-2013 The Bitcoin developers
// Distributed under the MIT/X11 software license, see the accompanying
// file COPYING or http://www.opensource.org/licenses/mit-license.php.

#ifndef BITCOINGUI_H
#define BITCOINGUI_H

#include <QMainWindow>
#include <QSystemTrayIcon>
#include <QMap>
#include <QFrame>

class TransactionTableModel;
class WalletFrame;
class WalletView;
class ClientModel;
class WalletModel;
class WalletStack;
class TransactionView;
class OverviewPage;
class AddressBookPage;
class SendCoinsDialog;
class SignVerifyMessageDialog;
class Notificator;
class RPCConsole;

class CWallet;

QT_BEGIN_NAMESPACE
class QLabel;
class QModelIndex;
class QProgressBar;
class QStackedWidget;
class QUrl;
class QListWidget;
class QPushButton;
class QAction;
QT_END_NAMESPACE

/**
  Bitcoin GUI main class. This class represents the main window of the Bitcoin UI. It communicates with both the client and
  wallet models to give the user an up-to-date view of the current core state.
*/
class BitcoinGUI : public QMainWindow
{
    Q_OBJECT

public:
    static const QString DEFAULT_WALLET;


    explicit BitcoinGUI(QWidget *parent = 0);
    ~BitcoinGUI();

    /** Set the client model.
        The client model represents the part of the core that communicates with the P2P network, and is wallet-agnostic.
    */
    void setClientModel(ClientModel *clientModel);
    /** Set the wallet model.
        The wallet model represents a bitcoin wallet, and offers access to the list of transactions, address book and sending
        functionality.
    */


    bool addWallet(const QString& name, WalletModel *walletModel);
    bool setCurrentWallet(const QString& name);

    void removeAllWallets();

    /** Used by WalletView to allow access to needed QActions */
    // Todo: Use Qt signals for these
    QAction * getOverviewAction() { return overviewAction; }
    QAction * getHistoryAction() { return historyAction; }
    QAction * getAddressBookAction() { return addressBookAction; }
    QAction * getReceiveCoinsAction() { return receiveCoinsAction; }
    QAction * getSendCoinsAction() { return sendCoinsAction; }
    QAction * getZerocoinAction() { return zerocoinAction; }

    QLabel *progressBarLabel;
    QProgressBar *progressBar;
    QFrame *frameBlocks;


protected:
    void changeEvent(QEvent *e);
    void closeEvent(QCloseEvent *event);
    void dragEnterEvent(QDragEnterEvent *event);
    void dropEvent(QDropEvent *event);
    bool eventFilter(QObject *object, QEvent *event);

private:
    ClientModel *clientModel;
    WalletFrame *walletFrame;

    QLabel *labelEncryptionIcon;
    QLabel *labelConnectionsIcon;
    QLabel *labelBlocksIcon;

    QMenuBar *appMenuBar;
    QAction *overviewAction;
    QAction *historyAction;
    QAction *quitAction;
    QAction *sendCoinsAction;
    QAction *addressBookAction;
    QAction *signMessageAction;
    QAction *verifyMessageAction;
    QAction *aboutAction;
    QAction *receiveCoinsAction;
    QAction *zerocoinAction;
    QAction *optionsAction;
    QAction *toggleHideAction;
    QAction *encryptWalletAction;
    QAction *backupWalletAction;
    QAction *changePassphraseAction;
    QAction *aboutQtAction;
    QAction *openRPCConsoleAction;
    QAction *communityAction;
    QAction *masterNodeAction;
    QAction *voteAction;

    QSystemTrayIcon *trayIcon;
    Notificator *notificator;
    TransactionView *transactionView;
    RPCConsole *rpcConsole;

    QMovie *syncIconMovie;
    /** Keep track of previous number of blocks, to detect progress */
    int prevBlocks;

    /** Create the main UI actions. */
    void createActions();
    /** Create the menu bar and sub-menus. */
    void createMenuBar();
    /** Create the toolbars */
    void createToolBars();
    /** Create system tray icon and notification */
    void createTrayIcon();
    /** Create system tray menu (or setup the dock menu) */
    void createTrayIconMenu();
    /** Save window size and position */
    void saveWindowGeometry();
    /** Restore window size and position */
    void restoreWindowGeometry();
    /** Enable or disable all wallet-related actions */
    void setWalletActionsEnabled(bool enabled);

public slots:
    /** Set number of connections shown in the UI */
    void setNumConnections(int count);
    /** Set number of blocks shown in the UI */
    void setNumBlocks(int count, int nTotalBlocks);
    /** Set the encryption status as shown in the UI.
       @param[in] status            current encryption status
       @see WalletModel::EncryptionStatus
    */
    void setEncryptionStatus(int status);

    /** Notify the user of an event from the core network or transaction handling code.
       @param[in] title     the message box / notification title
       @param[in] message   the displayed text
       @param[in] style     modality and style definitions (icon and used buttons - buttons only for message boxes)
                            @see CClientUIInterface::MessageBoxFlags
       @param[in] ret       pointer to a bool that will be modified to whether Ok was clicked (modal only)
    */
    void message(const QString &title, const QString &message, unsigned int style, bool *ret = NULL);
    /** Asks the user whether to pay the transaction fee or to cancel the transaction.
       It is currently not possible to pass a return value to another thread through
       BlockingQueuedConnection, so an indirected pointer is used.
       https://bugreports.qt-project.org/browse/QTBUG-10440

      @param[in] nFeeRequired       the required fee
      @param[out] payFee            true to pay the fee, false to not pay the fee
    */
    void askFee(qint64 nFeeRequired, bool *payFee);
    void handleURI(QString strURI);

    /** Show incoming transaction notification for new transactions. */
    void incomingTransaction(const QString& date, int unit, qint64 amount, const QString& type, const QString& address);

private slots:
    /** Switch to overview (home) page */
    void gotoOverviewPage();
    /** Switch to history (transactions) page */
    void gotoHistoryPage();
    /** Switch to address book page */
    void gotoAddressBookPage();
    /** Switch to receive coins page */
    void gotoReceiveCoinsPage();
    /** Switch to zerocoin page */
    void gotoZerocoinPage();
    /** Switch to send coins page */
    void gotoSendCoinsPage(QString addr = "");
    /** Switch to community (social) page */
    void gotoCommunityPage();
<<<<<<< HEAD
=======
    /** Switch to learn more page */
    void gotoLearnMorePage();
>>>>>>> 24ff3c4a

    /** Show Sign/Verify Message dialog and switch to sign message tab */
    void gotoSignMessageTab(QString addr = "");
    /** Show Sign/Verify Message dialog and switch to verify message tab */
    void gotoVerifyMessageTab(QString addr = "");

    /** Show configuration dialog */
    void optionsClicked();
    /** Show about dialog */
    void aboutClicked();
#ifndef Q_OS_MAC
    /** Handle tray icon clicked */
    void trayIconActivated(QSystemTrayIcon::ActivationReason reason);
#endif

    /** Show window if hidden, unminimize when minimized, rise when obscured or show if hidden and fToggleHidden is true */
    void showNormalIfMinimized(bool fToggleHidden = false);
    /** Simply calls showNormalIfMinimized(true) for use in SLOT() macro */
    void toggleHidden();

    /** called by a timer to check if fRequestShutdown has been set **/
    void detectShutdown();
};

#endif // BITCOINGUI_H<|MERGE_RESOLUTION|>--- conflicted
+++ resolved
@@ -192,11 +192,8 @@
     void gotoSendCoinsPage(QString addr = "");
     /** Switch to community (social) page */
     void gotoCommunityPage();
-<<<<<<< HEAD
-=======
     /** Switch to learn more page */
     void gotoLearnMorePage();
->>>>>>> 24ff3c4a
 
     /** Show Sign/Verify Message dialog and switch to sign message tab */
     void gotoSignMessageTab(QString addr = "");
