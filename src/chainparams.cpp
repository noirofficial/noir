--- conflicted
+++ resolved
@@ -129,15 +129,10 @@
         //consensus.nZoinodePaymentsIncreaseBlock = 260000; // actual historical value
         //consensus.nZoinodePaymentsIncreasePeriod = 576*30; // 17280 - actual historical value
         //consensus.nSuperblockStartBlock = 614820;
-<<<<<<< HEAD
         //consensus.nBudgetPaymentsStartBlock = 328008; // actual historical value
         //consensus.nBudgetPaymentsCycleBlocks = 16616; // ~(60*24*30)/2.6, actual number of blocks per month is 200700 / 12 = 16725
         //consensus.nBudgetPaymentsWindowBlocks = 100;
-=======
-        consensus.nBudgetPaymentsStartBlock = 328008; // actual historical value
-        consensus.nBudgetPaymentsCycleBlocks = 16616; // ~(60*24*30)/2.6, actual number of blocks per month is 200700 / 12 = 16725
-        consensus.nBudgetPaymentsWindowBlocks = 100;
->>>>>>> 3ed0442d
+
         nMaxTipAge = 6 * 60 * 60; // ~144 blocks behind -> 2 x fork detection time, was 24 * 60 * 60 in bitcoin
         
         nPoolMaxTransactions = 3;
@@ -293,7 +288,6 @@
         
         
         // zoinode params testnet
-<<<<<<< HEAD
         consensus.nZoinodePaymentsStartBlock = 1000; // not true, but it's ok as long as it's less then nZoinodePaymentsIncreaseBlock
         //consensus.nZoinodePaymentsIncreaseBlock = 46000; // actual historical value
         //consensus.nZoinodePaymentsIncreasePeriod = 576; // 17280 - actual historical value
@@ -301,15 +295,6 @@
         //consensus.nBudgetPaymentsStartBlock = 60000; // actual historical value
         //consensus.nBudgetPaymentsCycleBlocks = 50; // ~(60*24*30)/2.6, actual number of blocks per month is 200700 / 12 = 16725
         //consensus.nBudgetPaymentsWindowBlocks = 10;
-=======
-        consensus.nZoinodePaymentsStartBlock = 10000; // not true, but it's ok as long as it's less then nZnodePaymentsIncreaseBlock
-        //consensus.nZoinodePaymentsIncreaseBlock = 46000; // actual historical value
-        //consensus.nZoinodePaymentsIncreasePeriod = 576; // 17280 - actual historical value
-        //consensus.nSuperblockStartBlock = 61000;
-        consensus.nBudgetPaymentsStartBlock = 60000; // actual historical value
-        consensus.nBudgetPaymentsCycleBlocks = 50; // ~(60*24*30)/2.6, actual number of blocks per month is 200700 / 12 = 16725
-        consensus.nBudgetPaymentsWindowBlocks = 10;
->>>>>>> 3ed0442d
         nMaxTipAge = 0x7fffffff; // allow mining on top of old blocks for testnet
         
         nPoolMaxTransactions = 3;
